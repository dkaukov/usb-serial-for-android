/*
 * restrictions
 *  - as real hardware is used, timing might need tuning. see:
 *      - Thread.sleep(...)
 *      - obj.wait(...)
 *  - missing functionality on certain devices, see:
 *      - if(rfc2217_server_nonstandard_baudrates)
 *      - if(usbSerialDriver instanceof ...)
 *
 */
package com.hoho.android.usbserial;

import android.content.Context;
import android.hardware.usb.UsbDevice;
import android.hardware.usb.UsbDeviceConnection;
import android.hardware.usb.UsbManager;
import android.os.Process;
import androidx.test.core.app.ApplicationProvider;
import androidx.test.platform.app.InstrumentationRegistry;
import androidx.test.runner.AndroidJUnit4;
import android.util.Log;

import com.hoho.android.usbserial.driver.CdcAcmSerialDriver;
import com.hoho.android.usbserial.driver.Ch34xSerialDriver;
import com.hoho.android.usbserial.driver.ChromeCcdSerialDriver;
import com.hoho.android.usbserial.driver.CommonUsbSerialPort;
import com.hoho.android.usbserial.driver.CommonUsbSerialPortWrapper;
import com.hoho.android.usbserial.driver.Cp21xxSerialDriver;
import com.hoho.android.usbserial.driver.FtdiSerialDriver;
import com.hoho.android.usbserial.driver.GsmModemSerialDriver;
import com.hoho.android.usbserial.driver.ProbeTable;
import com.hoho.android.usbserial.driver.ProlificSerialDriver;
import com.hoho.android.usbserial.driver.ProlificSerialPortWrapper;
import com.hoho.android.usbserial.driver.SerialTimeoutException;
import com.hoho.android.usbserial.driver.UsbSerialDriver;
import com.hoho.android.usbserial.driver.UsbSerialPort;
import com.hoho.android.usbserial.driver.UsbSerialProber;
import com.hoho.android.usbserial.util.SerialInputOutputManager;
import com.hoho.android.usbserial.util.TelnetWrapper;
import com.hoho.android.usbserial.util.TestBuffer;
import com.hoho.android.usbserial.util.UsbWrapper;
import com.hoho.android.usbserial.driver.UsbSerialPort.ControlLine;
import com.hoho.android.usbserial.driver.UsbSerialPort.FlowControl;
import com.hoho.android.usbserial.util.XonXoffFilter;


import org.junit.After;
import org.junit.AfterClass;
import org.junit.Assume;
import org.junit.Before;
import org.junit.BeforeClass;
import org.junit.Rule;
import org.junit.Test;
import org.junit.rules.TestRule;
import org.junit.rules.TestWatcher;
import org.junit.runner.Description;
import org.junit.runner.RunWith;

import java.io.IOException;
import java.nio.BufferOverflowException;
import java.util.Arrays;
import java.util.EnumSet;
import java.util.List;
import java.util.concurrent.Executors;
import java.util.concurrent.ScheduledExecutorService;
import java.util.concurrent.ScheduledFuture;
import java.util.concurrent.TimeUnit;

import static org.hamcrest.CoreMatchers.anyOf;
import static org.hamcrest.MatcherAssert.assertThat;
import static org.hamcrest.CoreMatchers.equalTo;
import static org.junit.Assert.assertEquals;
import static org.junit.Assert.assertFalse;
import static org.junit.Assert.assertNotEquals;
import static org.junit.Assert.assertNotNull;
import static org.junit.Assert.assertNull;
import static org.junit.Assert.assertThrows;
import static org.junit.Assert.assertTrue;
import static org.junit.Assert.fail;

@RunWith(AndroidJUnit4.class)
public class DeviceTest {
    private final static String  TAG = DeviceTest.class.getSimpleName();

    enum FlowControl_OutputLineLocked { FALSE, ON_BUFFER_FULL, TRUE }

    // testInstrumentationRunnerArguments configuration

    private static String  rfc2217_server_host;
    private static int     rfc2217_server_port = 2217;
    private static boolean rfc2217_server_nonstandard_baudrates;
    private static String  test_device_driver;
    private static int     test_device_port;

    private Context context;
    private UsbManager usbManager;
    UsbWrapper usb;
    static TelnetWrapper telnet;

    @Rule
    public TestRule watcher = new TestWatcher() {
        protected void starting(Description description) {
            Log.i(TAG, "===== starting test: " + description.getMethodName()+ " =====");
        }
    };

    @BeforeClass
    public static void setUpFixture() throws Exception {
        rfc2217_server_host                  =                 InstrumentationRegistry.getArguments().getString("rfc2217_server_host");
        rfc2217_server_nonstandard_baudrates = Boolean.valueOf(InstrumentationRegistry.getArguments().getString("rfc2217_server_nonstandard_baudrates"));
        test_device_driver                   =                 InstrumentationRegistry.getArguments().getString("test_device_driver");
        test_device_port                     = Integer.valueOf(InstrumentationRegistry.getArguments().getString("test_device_port","-1"));

        // postpone parts of fixture setup to first test, because exceptions are not reported for @BeforeClass
        // and test terminates with misleading 'Empty test suite'
        telnet = new TelnetWrapper(rfc2217_server_host, rfc2217_server_port);
    }

    @Before
    public void setUp() throws Exception {
        telnet.setUp();

        context = ApplicationProvider.getApplicationContext();
        usbManager = (UsbManager) context.getSystemService(Context.USB_SERVICE);
        List<UsbSerialDriver> availableDrivers = UsbSerialProber.getDefaultProber().findAllDrivers(usbManager);
        if(availableDrivers.isEmpty()) {
            ProbeTable customTable = new ProbeTable();
            customTable.addProduct(0x2342, 0x8036, CdcAcmSerialDriver.class); // arduino multiport cdc witch custom VID
            availableDrivers = new UsbSerialProber(customTable).findAllDrivers(usbManager);
        }
        assertEquals("no USB device found", 1, availableDrivers.size());
        UsbSerialDriver usbSerialDriver = availableDrivers.get(0);
        if(test_device_driver != null) {
            String driverName = usbSerialDriver.getClass().getSimpleName();
            assertEquals(test_device_driver+"SerialDriver", driverName);
        }
        if (test_device_port == -1) {
            test_device_port = usbSerialDriver.getPorts().size() - 1;
        } else {
            assertTrue( usbSerialDriver.getPorts().size() > test_device_port);
        }
        usb = new UsbWrapper(context, usbSerialDriver, test_device_port);
        usb.setUp();

        Log.i(TAG, "Using USB device "+ usb.serialPort.toString()+" driver="+usb.serialDriver.getClass().getSimpleName());
        telnet.read(-1); // doesn't look necessary here, but very often after usb permission dialog the first test failed with telnet garbage
    }

    @After
    public void tearDown() throws IOException {
        if(usb != null)
            usb.tearDown();
        telnet.tearDown();
    }

    @AfterClass
    public static void tearDownFixture() throws Exception {
        telnet.tearDownFixture();
    }

    // clone of org.apache.commons.lang3.StringUtils.indexOfDifference + optional startpos
    private static int indexOfDifference(final CharSequence cs1, final CharSequence cs2) {
        return indexOfDifference(cs1, cs2, 0, 0);
    }

    private static int indexOfDifference(final CharSequence cs1, final CharSequence cs2, int cs1startpos, int cs2startpos) {
        if (cs1 == cs2) {
            return -1;
        }
        if (cs1 == null || cs2 == null) {
            return 0;
        }
        if(cs1startpos < 0 || cs2startpos < 0)
            return -1;
        int i, j;
        for (i = cs1startpos, j = cs2startpos; i < cs1.length() && j < cs2.length(); ++i, ++j) {
            if (cs1.charAt(i) != cs2.charAt(j)) {
                break;
            }
        }
        if (j < cs2.length() || i < cs1.length()) {
            return i;
        }
        return -1;
    }

    private int findDifference(final StringBuilder data, final StringBuilder expected) {
        int length = 0;
        int datapos = indexOfDifference(data, expected);
        int expectedpos = datapos;
        while(datapos != -1) {
            int nextexpectedpos = -1;
            int nextdatapos = datapos + 2;
            int len = -1;
            if(nextdatapos + 10 < data.length()) { // try to sync data+expected, assuming that data is lost, but not corrupted
                String nextsub = data.substring(nextdatapos, nextdatapos + 10);
                nextexpectedpos = expected.indexOf(nextsub, expectedpos);
                if(nextexpectedpos >= 0) {
                    len = nextexpectedpos - expectedpos - 2;
                }
            }
            Log.i(TAG, "difference at " + datapos + " len " + len );
            Log.d(TAG, "       got " +     data.substring(Math.max(datapos - 20, 0), Math.min(datapos + 20, data.length())));
            Log.d(TAG, "  expected " + expected.substring(Math.max(expectedpos - 20, 0), Math.min(expectedpos + 20, expected.length())));
            datapos = indexOfDifference(data, expected, nextdatapos, nextexpectedpos);
            expectedpos = nextexpectedpos + (datapos  - nextdatapos);
            if(len==-1) length=-1;
            else        length+=len;
        }
        return length;
    }

    private void doReadWrite(String reason) throws Exception {
        doReadWrite(reason, -1);
    }
    private void doReadWrite(String reason, int readWait) throws Exception {
        byte[] buf1 = new byte[]{ 0x30, 0x31, 0x32, 0x33, 0x34, 0x35, 0x36, 0x55, 0x55};
        byte[] buf2 = new byte[]{ 0x20, 0x21, 0x22, 0x23, 0x24, 0x25, 0x26, 0x55, 0x55};
        byte[] data;

        telnet.write(buf1);
        data = usb.read(buf1.length, -1, readWait);
        assertThat(reason, data, equalTo(buf1)); // includes array content in output
        if(usb.isCp21xxRestrictedPort && usb.serialPort.getFlowControl() == FlowControl.XON_XOFF)
            data = telnet.read(); // discard flow control
        usb.write(buf2);
        data = telnet.read(buf2.length, readWait);
        assertThat(reason, data, equalTo(buf2));
    }

    private void purgeWriteBuffer(int timeout) throws Exception {
        try {
            Log.d(TAG, " purge begin");
            usb.serialPort.purgeHwBuffers(true, false);
        } catch(UnsupportedOperationException ignored) {}
        byte[] data = telnet.read(-1, timeout);
        int len = 0;
        while(data.length != 0) {
            len += data.length;
            Log.d(TAG, " purge read " + data.length);
            data = telnet.read(-1, timeout);
        }
        Log.d(TAG, " purge end " + len);
    }

    @Test
    public void openClose() throws Exception {
        try {
            usb.serialPort.open(null);
            fail("null connection error expected");
        } catch (IllegalArgumentException ignored) {
        }

        usb.open();
        telnet.setParameters(19200, 8, 1, UsbSerialPort.PARITY_NONE);
        usb.setParameters(19200, 8, 1, UsbSerialPort.PARITY_NONE);
        doReadWrite("");

        try {
            usb.serialPort.open(usb.deviceConnection);
            fail("already open expected");
        } catch (IOException ignored) {
        }
        doReadWrite("");

        usb.close();
        try {
            usb.serialPort.close();
            fail("already closed expected");
        } catch (IOException ignored) {
        }
        try {
            usb.write(new byte[]{0x00});
            fail("write closed expected");
        } catch(IOException ex) {
            assertEquals("Connection closed", ex.getMessage());
        }
        try {
            usb.read(1);
            fail("read closed expected");
        } catch(IOException ex) {
            assertEquals("Connection closed", ex.getMessage());
        }
        try {
            usb.setParameters(9600, 8, 1, UsbSerialPort.PARITY_NONE);
            fail("error expected");
        } catch (IOException ignored) {
        } catch (NullPointerException ignored) {
        }

        usb.open();
        telnet.setParameters(9600, 8, 1, UsbSerialPort.PARITY_NONE);
        usb.setParameters(9600, 8, 1, UsbSerialPort.PARITY_NONE);
        doReadWrite("");

        // close port before iomanager
        assertEquals(SerialInputOutputManager.State.RUNNING, usb.ioManager.getState());
        usb.serialPort.close();
        for (int i = 0; i < 1000; i++) {
            if (usb.ioManager.getState() == SerialInputOutputManager.State.STOPPED)
                break;
            Thread.sleep(1);
        }
        try {
            usb.read();
            fail("closed expected");
        } catch (IOException ex) {
            assertEquals("java.io.IOException: Connection closed", ex.getMessage());
        }
        // assertEquals(SerialInputOutputManager.State.STOPPED, usb.usbIoManager.getState());
        // unstable. null'ify not-stopped ioManager, else usbClose would try again
        if(SerialInputOutputManager.State.STOPPED != usb.ioManager.getState())
            usb.ioManager = null;
        usb.close();

        // close while waiting in read
        class CloseRunnable implements Runnable {
            boolean wait;
            public void run() {
                try {
                    while(wait)
                        Thread.sleep(1);
                    Thread.sleep(5);
                } catch (InterruptedException ignored) {
                }
                Log.d(TAG, "close");
                usb.close();
            }
        }
        usb.open(EnumSet.of(UsbWrapper.OpenCloseFlags.NO_IOMANAGER_THREAD));
        CloseRunnable closer = new CloseRunnable();
        closer.wait = true;
        Thread th = new Thread(closer);
        th.start();
        try {
            closer.wait = false;
            usb.serialPort.read(new byte[256], 2000);

            fail("closed expected");
        } catch(IOException ex) {
            assertFalse(usb.serialPort.isOpen());
            assertEquals("Connection closed", ex.getMessage());
        }
        th.join();
        closer.wait = true;
        th = new Thread(closer);
        th.start();
        try {
            closer.wait = false;
            usb.serialPort.read(new byte[256], 0);
            fail("closed expected");
        } catch(IOException ex) {
            assertFalse(usb.serialPort.isOpen());
            assertEquals("Connection closed", ex.getMessage());
        }
        th.join();
    }

    @Test
    public void prolificBaudRate() throws Exception {
        Assume.assumeTrue("only for Prolific", usb.serialDriver instanceof ProlificSerialDriver);

        int[] baudRates = {
                75, 150, 300, 600, 1200, 1800, 2400, 3600, 4800, 7200, 9600, 14400, 19200,
                28800, 38400, 57600, 115200, 128000, 134400, 161280, 201600, 230400, 268800,
                403200, 460800, 614400, 806400, 921600, 1228800, 2457600, 3000000, /*6000000*/
        };
        usb.open();
        Assume.assumeFalse("only for non PL2303G*", ProlificSerialPortWrapper.isDeviceTypeHxn(usb.serialPort)); // HXN does not use divisor

        int minBaudRate = ProlificSerialPortWrapper.isDeviceTypeT(usb.serialPort) ? 6 : 46;
        try {
            usb.setParameters(minBaudRate-1, 8, 1, UsbSerialPort.PARITY_NONE);
            fail("baud rate to low expected");
        } catch(UnsupportedOperationException ignored) {}
        usb.setParameters(minBaudRate, 8, 1, UsbSerialPort.PARITY_NONE);
        usb.setParameters(384_000_000, 8, 1, UsbSerialPort.PARITY_NONE);
        try {
            usb.setParameters(384_000_001, 8, 1, UsbSerialPort.PARITY_NONE);
            fail("baud rate to high expected");
        } catch(UnsupportedOperationException ignored) {}
        usb.setParameters(11_636_363, 8, 1, UsbSerialPort.PARITY_NONE);
        try {
            usb.setParameters(11_636_364, 8, 1, UsbSerialPort.PARITY_NONE);
            fail("baud rate deviation to high expected");
        } catch(UnsupportedOperationException ignored) {}

        for(int baudRate : baudRates) {
            int readWait = 500;
            if(baudRate < 300) readWait = 1000;
            if(baudRate < 150) readWait = 2000;
            telnet.setParameters(baudRate, 8, 1, UsbSerialPort.PARITY_NONE);
            usb.setParameters(baudRate, 8, 1, UsbSerialPort.PARITY_NONE);
            doReadWrite(String.valueOf(baudRate), readWait);

            usb.setParameters(baudRate + 1, 8, 1, UsbSerialPort.PARITY_NONE);
            doReadWrite(String.valueOf(baudRate + 1), readWait);

            // silent fallback to 9600 for unsupported baud rates
            telnet.setParameters(9600, 8, 1, UsbSerialPort.PARITY_NONE);
            usb.setParameters(baudRate + 1 + (1<<29), 8, 1, UsbSerialPort.PARITY_NONE);
            doReadWrite(String.valueOf(baudRate + 1) + " + 1<<29", readWait);
        }

        // some PL2303... data sheets mention additional standard baud rates, others don't
        // they do not work with my devices and linux driver also excludes them
        baudRates = new int[]{110, 56000, 256000};
        for(int baudRate : baudRates) {
            int readWait = 500;
            if(baudRate < 300) readWait = 1000;
            if(baudRate < 150) readWait = 2000;
            telnet.setParameters(baudRate, 8, 1, UsbSerialPort.PARITY_NONE);
            usb.setParameters(baudRate, 8, 1, UsbSerialPort.PARITY_NONE);
            doReadWrite(String.valueOf(baudRate), readWait);

            // silent fallback to 9600 for unsupported baud rates
            telnet.setParameters(9600, 8, 1, UsbSerialPort.PARITY_NONE);
            usb.setParameters(baudRate + (1<<29), 8, 1, UsbSerialPort.PARITY_NONE);
            doReadWrite(String.valueOf(baudRate) + " + 1<<29", readWait);
        }
    }

    @Test
    public void ftdiBaudRate() throws Exception {
        Assume.assumeTrue("only for FTDI", usb.serialDriver instanceof FtdiSerialDriver);

        usb.open();
        try {
            usb.setParameters(183, 8, 1, UsbSerialPort.PARITY_NONE);
            fail("baud rate to low expected");
        } catch (UnsupportedOperationException ignored) {
        }
        usb.setParameters(184, 8, 1, UsbSerialPort.PARITY_NONE);
        usb.setParameters( 960000, 8, 1, UsbSerialPort.PARITY_NONE);
        usb.setParameters(1000000, 8, 1, UsbSerialPort.PARITY_NONE);
        usb.setParameters(1043478, 8, 1, UsbSerialPort.PARITY_NONE);
        usb.setParameters(1090909, 8, 1, UsbSerialPort.PARITY_NONE);
        usb.setParameters(1142857, 8, 1, UsbSerialPort.PARITY_NONE);
        usb.setParameters(1200000, 8, 1, UsbSerialPort.PARITY_NONE);
        usb.setParameters(1263157, 8, 1, UsbSerialPort.PARITY_NONE);
        usb.setParameters(1333333, 8, 1, UsbSerialPort.PARITY_NONE);
        usb.setParameters(1411764, 8, 1, UsbSerialPort.PARITY_NONE);
        usb.setParameters(1500000, 8, 1, UsbSerialPort.PARITY_NONE);
        try {
            usb.setParameters((int)(2000000/1.04), 8, 1, UsbSerialPort.PARITY_NONE);
            fail("baud rate error expected");
        } catch (UnsupportedOperationException ignored) {
        }
        usb.setParameters((int)(2000000/1.03), 8, 1, UsbSerialPort.PARITY_NONE);
        usb.setParameters(2000000, 8, 1, UsbSerialPort.PARITY_NONE);
        usb.setParameters((int)(2000000*1.03), 8, 1, UsbSerialPort.PARITY_NONE);
        try {
            usb.setParameters((int)(2000000*1.04), 8, 1, UsbSerialPort.PARITY_NONE);
            fail("baud rate error expected");
        } catch (UnsupportedOperationException ignored) {
        }
        usb.setParameters(2000000, 8, 1, UsbSerialPort.PARITY_NONE);
        usb.setParameters(3000000, 8, 1, UsbSerialPort.PARITY_NONE);
        try {
            usb.setParameters(4000000, 8, 1, UsbSerialPort.PARITY_NONE);
            fail("baud rate to high expected");
        } catch (UnsupportedOperationException ignored) {
        }
    }

    @Test
    public void Ch34xBaudRate() throws Exception {
        Assume.assumeTrue("only for Ch34x", usb.serialDriver instanceof Ch34xSerialDriver);
        usb.open();

        int[] baudRates = {
                115200, 230400, 256000, 307200, 460800, 921600, 1000000, 1228800
        };
        for (int baudRate : baudRates) {
            telnet.setParameters(baudRate, 8, 1, UsbSerialPort.PARITY_NONE);
            usb.setParameters(baudRate, 8, 1, UsbSerialPort.PARITY_NONE);
            doReadWrite(baudRate + "");
            try {
                usb.setParameters(baudRate + (1 << 29), 8, 1, UsbSerialPort.PARITY_NONE);
                doReadWrite(baudRate + "+(1<<29)");

                usb.setParameters(baudRate - 1, 8, 1, UsbSerialPort.PARITY_NONE);
                doReadWrite(baudRate + "-1");

                usb.setParameters(baudRate + 1, 8, 1, UsbSerialPort.PARITY_NONE);
                doReadWrite(baudRate + "+1");
                if (baudRate == 921600)
                    fail("error expected for " + baudRate + " baud");
            } catch(AssertionError err) {
                if (baudRate != 921600)
                    throw(err);
            }
        }
    }

    @Test
    public void baudRate() throws Exception {
        usb.open();

        if (false) { // default baud rate
            // CP2102: only works if first connection after attaching device
            // PL2303, FTDI: it's not 9600
            telnet.setParameters(9600, 8, 1, UsbSerialPort.PARITY_NONE);

            doReadWrite("");
        }

        // invalid values
        try {
            usb.setParameters(-1, 8, 1, UsbSerialPort.PARITY_NONE);
            fail("invalid baud rate");
        } catch (IllegalArgumentException ignored) {
        }
        try {
            usb.setParameters(0, 8, 1, UsbSerialPort.PARITY_NONE);
            fail("invalid baud rate");
        } catch (IllegalArgumentException ignored) {
        }
        try {
            usb.setParameters(1, 8, 1, UsbSerialPort.PARITY_NONE);
            if (usb.serialDriver instanceof FtdiSerialDriver)
                ;
            else if (usb.serialDriver instanceof ProlificSerialDriver)
                ;
            else if (usb.serialDriver instanceof Cp21xxSerialDriver)
                ;
            else if (usb.serialDriver instanceof CdcAcmSerialDriver)
                ;
            else
                fail("invalid baudrate 1");
        } catch (UnsupportedOperationException ignored) { // ch340
        } catch (IOException ignored) { // cp2105 second port
        } catch (IllegalArgumentException ignored) {
        }
        try {
            usb.setParameters(1<<31, 8, 1, UsbSerialPort.PARITY_NONE);
            if (usb.serialDriver instanceof ProlificSerialDriver)
                ;
            else if (usb.serialDriver instanceof Cp21xxSerialDriver)
                ;
            else if (usb.serialDriver instanceof CdcAcmSerialDriver)
                ;
            else
                fail("invalid baudrate 2^31");
        } catch (ArithmeticException ignored) { // ch340
        } catch (IOException ignored) { // cp2105 second port
        } catch (IllegalArgumentException ignored) {
        }

        for(int baudRate : new int[] {300, 2400, 19200, 115200} ) {
            if(baudRate == 300 && usb.isCp21xxRestrictedPort) {
                try {
                    usb.setParameters(baudRate, 8, 1, UsbSerialPort.PARITY_NONE);
                    fail("baudrate 300 on cp21xx restricted port");
                } catch (IOException ignored) {
                }
                continue;
            }
            telnet.setParameters(baudRate, 8, 1, UsbSerialPort.PARITY_NONE);
            usb.setParameters(baudRate, 8, 1, UsbSerialPort.PARITY_NONE);

            doReadWrite(baudRate+"/8N1");
        }
        if(rfc2217_server_nonstandard_baudrates && !usb.isCp21xxRestrictedPort) {
            usb.setParameters(42000, 8, 1, UsbSerialPort.PARITY_NONE);
            telnet.setParameters(42000, 8, 1, UsbSerialPort.PARITY_NONE);

            byte[] buf1 = "abc".getBytes();
            byte[] buf2 = "ABC".getBytes();
            byte[] data1, data2;
            usb.write(buf1);
            data1 = telnet.read();
            telnet.write(buf2);
            data2 = usb.read();
            if (usb.serialDriver instanceof Cp21xxSerialDriver) {
                if (usb.serialDriver.getPorts().size() > 1) {
                    // supported on cp2105 first port
                    assertThat("42000/8N1", data1, equalTo(buf1));
                    assertThat("42000/8N1", data2, equalTo(buf2));
                } else {
                    // not supported on cp2102
                    assertNotEquals(data1, buf1);
                    assertNotEquals(data2, buf2);
                }
            } else {
                assertThat("42000/8N1", data1, equalTo(buf1));
                assertThat("42000/8N1", data2, equalTo(buf2));
            }
        }
        { // non matching baud rate
            telnet.setParameters(19200, 8, 1, UsbSerialPort.PARITY_NONE);
            usb.setParameters(2400, 8, 1, UsbSerialPort.PARITY_NONE);

            byte[] data;
            telnet.write("net2usb".getBytes());
            data = usb.read();
            assertNotEquals(7, data.length);
            usb.write("usb2net".getBytes());
            data = telnet.read();
            assertNotEquals(7, data.length);
        }
    }

    @Test
    public void dataBits() throws Exception {
        byte[] data;

        usb.open();
        for(int i: new int[] {0, 4, 9}) {
            try {
                usb.setParameters(19200, i, 1, UsbSerialPort.PARITY_NONE);
                fail("invalid databits "+i);
            } catch (IllegalArgumentException ignored) {
            }
        }

        // telnet -> usb
        usb.setParameters(19200, 8, 1, UsbSerialPort.PARITY_NONE);
        telnet.setParameters(19200, 7, 1, UsbSerialPort.PARITY_NONE);
        telnet.write(new byte[] {0x00});
        Thread.sleep(10); // one bit is 0.05 milliseconds long, wait >> stop bit
        telnet.write(new byte[] {(byte)0xff});
        data = usb.read(2);
        assertThat("19200/7N1", data, equalTo(new byte[] {(byte)0x80, (byte)0xff}));

        telnet.setParameters(19200, 6, 1, UsbSerialPort.PARITY_NONE);
        telnet.write(new byte[] {0x00});
        Thread.sleep(10);
        telnet.write(new byte[] {(byte)0xff});
        data = usb.read(2);
        assertThat("19000/6N1", data, equalTo(new byte[] {(byte)0xc0, (byte)0xff}));

        telnet.setParameters(19200, 5, 1, UsbSerialPort.PARITY_NONE);
        telnet.write(new byte[] {0x00});
        Thread.sleep(10);
        telnet.write(new byte[] {(byte)0xff});
        data = usb.read(2);
        assertThat("19000/5N1", data, equalTo(new byte[] {(byte)0xe0, (byte)0xff}));

        // usb -> telnet
        try {
            telnet.setParameters(19200, 8, 1, UsbSerialPort.PARITY_NONE);
            usb.setParameters(19200, 7, 1, UsbSerialPort.PARITY_NONE);
            usb.write(new byte[]{0x00});
            Thread.sleep(10);
            usb.write(new byte[]{(byte) 0xff});
            data = telnet.read(2);
            assertThat("19000/7N1", data, equalTo(new byte[]{(byte) 0x80, (byte) 0xff}));
        } catch (UnsupportedOperationException e) {
                if(!usb.isCp21xxRestrictedPort)
                    throw e;
        }
        try {
            usb.setParameters(19200, 6, 1, UsbSerialPort.PARITY_NONE);
            usb.write(new byte[]{0x00});
            Thread.sleep(10);
            usb.write(new byte[]{(byte) 0xff});
            data = telnet.read(2);
            assertThat("19000/6N1", data, equalTo(new byte[]{(byte) 0xc0, (byte) 0xff}));
        } catch (UnsupportedOperationException e) {
            if (!(usb.isCp21xxRestrictedPort || usb.serialDriver instanceof FtdiSerialDriver))
                throw e;
        }
        try {
            usb.setParameters(19200, 5, 1, UsbSerialPort.PARITY_NONE);
            usb.write(new byte[] {0x00});
            Thread.sleep(5);
            usb.write(new byte[] {(byte)0xff});
            data = telnet.read(2);
            assertThat("19000/5N1", data, equalTo(new byte[] {(byte)0xe0, (byte)0xff}));
        } catch (UnsupportedOperationException e) {
            if (!(usb.isCp21xxRestrictedPort || usb.serialDriver instanceof FtdiSerialDriver))
                throw e;
        }
    }

    @Test
    public void parity() throws Exception {
        byte[] _8n1 = {(byte)0x00, (byte)0x01, (byte)0xfe, (byte)0xff};
        byte[] _7n1 = {(byte)0x00, (byte)0x01, (byte)0x7e, (byte)0x7f};
        byte[] _7o1 = {(byte)0x80, (byte)0x01, (byte)0xfe, (byte)0x7f};
        byte[] _7e1 = {(byte)0x00, (byte)0x81, (byte)0x7e, (byte)0xff};
        byte[] _7m1 = {(byte)0x80, (byte)0x81, (byte)0xfe, (byte)0xff};
        byte[] _7s1 = {(byte)0x00, (byte)0x01, (byte)0x7e, (byte)0x7f};
        byte[] data;

        usb.open();
        for(int i: new int[] {-1, 5}) {
            try {
                usb.setParameters(19200, 8, 1, i);
                fail("invalid parity "+i);
            } catch (IllegalArgumentException ignored) {
            }
        }
        if(usb.isCp21xxRestrictedPort) {
            usb.setParameters(19200, 8, 1, UsbSerialPort.PARITY_NONE);
            usb.setParameters(19200, 8, 1, UsbSerialPort.PARITY_EVEN);
            usb.setParameters(19200, 8, 1, UsbSerialPort.PARITY_ODD);
            try {
                usb.setParameters(19200, 8, 1, UsbSerialPort.PARITY_MARK);
                fail("parity mark");
            } catch (UnsupportedOperationException ignored) {}
            try {
                usb.setParameters(19200, 8, 1, UsbSerialPort.PARITY_SPACE);
                fail("parity space");
            } catch (UnsupportedOperationException ignored) {}
            return;
            // test below not possible as it requires unsupported 7 dataBits
        }

        // usb -> telnet
        telnet.setParameters(19200, 8, 1, UsbSerialPort.PARITY_NONE);
        usb.setParameters(19200, 8, 1, UsbSerialPort.PARITY_NONE);
        usb.write(_8n1);
        data = telnet.read(4);
        assertThat("19200/8N1", data, equalTo(_8n1));

        usb.setParameters(19200, 7, 1, UsbSerialPort.PARITY_ODD);
        usb.write(_8n1);
        data = telnet.read(4);
        assertThat("19200/7O1", data, equalTo(_7o1));

        usb.setParameters(19200, 7, 1, UsbSerialPort.PARITY_EVEN);
        usb.write(_8n1);
        data = telnet.read(4);
        assertThat("19200/7E1", data, equalTo(_7e1));

        if (usb.serialDriver instanceof CdcAcmSerialDriver) {
            // not supported by arduino_leonardo_bridge.ino, other devices might support it
            usb.setParameters(19200, 7, 1, UsbSerialPort.PARITY_MARK);
            usb.setParameters(19200, 7, 1, UsbSerialPort.PARITY_SPACE);
        } else {
            usb.setParameters(19200, 7, 1, UsbSerialPort.PARITY_MARK);
            usb.write(_8n1);
            data = telnet.read(4);
            assertThat("19200/7M1", data, equalTo(_7m1));

            usb.setParameters(19200, 7, 1, UsbSerialPort.PARITY_SPACE);
            usb.write(_8n1);
            data = telnet.read(4);
            assertThat("19200/7S1", data, equalTo(_7s1));
        }

        // telnet -> usb
        usb.setParameters(19200, 8, 1, UsbSerialPort.PARITY_NONE);
        telnet.setParameters(19200, 8, 1, UsbSerialPort.PARITY_NONE);
        telnet.write(_8n1);
        data = usb.read(4);
        assertThat("19200/8N1", data, equalTo(_8n1));

        telnet.setParameters(19200, 7, 1, UsbSerialPort.PARITY_ODD);
        telnet.write(_8n1);
        data = usb.read(4);
        assertThat("19200/7O1", data, equalTo(_7o1));

        telnet.setParameters(19200, 7, 1, UsbSerialPort.PARITY_EVEN);
        telnet.write(_8n1);
        data = usb.read(4);
        assertThat("19200/7E1", data, equalTo(_7e1));

        if (usb.serialDriver instanceof CdcAcmSerialDriver) {
            // not supported by arduino_leonardo_bridge.ino, other devices might support it
        } else {
            telnet.setParameters(19200, 7, 1, UsbSerialPort.PARITY_MARK);
            telnet.write(_8n1);
            data = usb.read(4);
            assertThat("19200/7M1", data, equalTo(_7m1));

            telnet.setParameters(19200, 7, 1, UsbSerialPort.PARITY_SPACE);
            telnet.write(_8n1);
            data = usb.read(4);
            assertThat("19200/7S1", data, equalTo(_7s1));

            usb.setParameters(19200, 7, 1, UsbSerialPort.PARITY_ODD);
            telnet.setParameters(19200, 8, 1, UsbSerialPort.PARITY_NONE);
            telnet.write(_8n1);
            data = usb.read(4);
            assertThat("19200/8N1", data, equalTo(_7n1)); // read is resilient against errors
        }
    }

    @Test
    public void stopBits() throws Exception {
        byte[] data;

        usb.open();
        for (int i : new int[]{0, 4}) {
            try {
                usb.setParameters(19200, 8, i, UsbSerialPort.PARITY_NONE);
                fail("invalid stopbits " + i);
            } catch (IllegalArgumentException ignored) {
            }
        }

        if (usb.serialDriver instanceof CdcAcmSerialDriver) {
            usb.setParameters(19200, 8, UsbSerialPort.STOPBITS_1_5, UsbSerialPort.PARITY_NONE);
            // software based bridge in arduino_leonardo_bridge.ino is to slow for real test, other devices might support it
        } else {
            // shift stopbits into next byte, by using different databits
            // a - start bit (0)
            // o - stop bit  (1)
            // d - data bit

            // out 8N2:   addddddd doaddddddddo
            //             1000001 0  10001111
            // in 6N1:    addddddo addddddo
            //             100000   101000
            usb.setParameters(19200, 8, UsbSerialPort.STOPBITS_1, UsbSerialPort.PARITY_NONE);
            telnet.setParameters(19200, 6, 1, UsbSerialPort.PARITY_NONE);
            usb.write(new byte[]{(byte)0x41, (byte)0xf1});
            data = telnet.read(2);
            assertThat("19200/8N1", data, equalTo(new byte[]{1, 5}));

            // out 8N2:   addddddd dooaddddddddoo
            //             1000001 0   10011111
            // in 6N1:    addddddo addddddo
            //             100000   110100
            try {
                usb.setParameters(19200, 8, UsbSerialPort.STOPBITS_2, UsbSerialPort.PARITY_NONE);
                telnet.setParameters(19200, 6, 1, UsbSerialPort.PARITY_NONE);
                usb.write(new byte[]{(byte) 0x41, (byte) 0xf9});
                data = telnet.read(2);
                assertThat("19200/8N1", data, equalTo(new byte[]{1, 11}));
            } catch(UnsupportedOperationException e) {
                if(!usb.isCp21xxRestrictedPort)
                    throw e;
            }
            try {
                usb.setParameters(19200, 8, UsbSerialPort.STOPBITS_1_5, UsbSerialPort.PARITY_NONE);
                // todo: could create similar test for 1.5 stopbits, by reading at double speed
                //       but only some devices support 1.5 stopbits and it is basically not used any more
            } catch(UnsupportedOperationException ignored) {
            }
        }
    }


    @Test
    public void probeTable() throws Exception {
        class DummyDriver implements UsbSerialDriver {
            @Override
            public UsbDevice getDevice() { return null; }
            @Override
            public List<UsbSerialPort> getPorts() { return null; }
        }
        List<UsbSerialDriver> availableDrivers;
        ProbeTable probeTable = new ProbeTable();
        UsbManager usbManager = (UsbManager) context.getSystemService(Context.USB_SERVICE);
        availableDrivers = new UsbSerialProber(probeTable).findAllDrivers(usbManager);
        assertEquals(0, availableDrivers.size());

        probeTable.addProduct(0, 0, DummyDriver.class);
        availableDrivers = new UsbSerialProber(probeTable).findAllDrivers(usbManager);
        assertEquals(0, availableDrivers.size());

        probeTable.addProduct(usb.serialDriver.getDevice().getVendorId(), usb.serialDriver.getDevice().getProductId(), usb.serialDriver.getClass());
        availableDrivers = new UsbSerialProber(probeTable).findAllDrivers(usbManager);
        assertEquals(1, availableDrivers.size());
        assertEquals(availableDrivers.get(0).getClass(), usb.serialDriver.getClass());
    }

    @Test
    public void writeSizes() throws Exception {
        assertNull(CommonUsbSerialPortWrapper.getWriteBuffer(usb.serialPort));
        ((CommonUsbSerialPort)usb.serialPort).setWriteBufferSize(12);
        assertEquals(12, CommonUsbSerialPortWrapper.getWriteBuffer(usb.serialPort).length);
        ((CommonUsbSerialPort)usb.serialPort).setWriteBufferSize(-1);
        ((CommonUsbSerialPort)usb.serialPort).setWriteBufferSize(-1);
        assertNull(CommonUsbSerialPortWrapper.getWriteBuffer(usb.serialPort));
        usb.open();
        ((CommonUsbSerialPort)usb.serialPort).setWriteBufferSize(12);
        assertEquals(12, CommonUsbSerialPortWrapper.getWriteBuffer(usb.serialPort).length);
        ((CommonUsbSerialPort)usb.serialPort).setWriteBufferSize(-1);
        ((CommonUsbSerialPort)usb.serialPort).setWriteBufferSize(-1);
        assertEquals(usb.serialPort.getWriteEndpoint().getMaxPacketSize(),
                     CommonUsbSerialPortWrapper.getWriteBuffer(usb.serialPort).length);
        assertEquals(usb.serialPort.getWriteEndpoint().getMaxPacketSize(),
                     usb.serialPort.getReadEndpoint().getMaxPacketSize());

        int baudRate = 300;
        if(usb.serialDriver instanceof Cp21xxSerialDriver && usb.serialPort.getPortNumber() > 0)
            baudRate = 2400;
        usb.setParameters(baudRate, 8, 1, UsbSerialPort.PARITY_NONE);
        telnet.setParameters(baudRate, 8, 1, UsbSerialPort.PARITY_NONE);
        int purgeTimeout = 250;
        if(usb.serialDriver instanceof CdcAcmSerialDriver)
            purgeTimeout = 500;
        purgeWriteBuffer(purgeTimeout);

        // determine write buffer size
        int writePacketSize = usb.serialPort.getWriteEndpoint().getMaxPacketSize();
        byte[] pbuf = new byte[writePacketSize];
        int writePackets = 0;
        try {
            for (writePackets = 0; writePackets < 64; writePackets++)
                usb.serialPort.write(pbuf, 1);
            fail("write error expected");
        } catch(IOException ignored) {}
        purgeWriteBuffer(purgeTimeout);

        int writeBufferSize = writePacketSize * writePackets;
        Log.d(TAG, "write packet size = " + writePacketSize + ", write buffer size = " + writeBufferSize);
        assertEquals("write packet size", usb.writePacketSize, writePacketSize);
        if (usb.serialDriver instanceof Cp21xxSerialDriver && usb.serialDriver.getPorts().size() == 1)  // write buffer size detection is unreliable
            assertTrue("write buffer size " + writeBufferSize, writeBufferSize == usb.writeBufferSize || writeBufferSize == usb.writeBufferSize + 64);
        else
            assertEquals("write buffer size", usb.writeBufferSize, writeBufferSize);
    }

    @Test
    public void writeTimeout() throws Exception {
        // serial processing to slow for tests below, but they anyway only check shared code in CommonUsbSerialPort
        Assume.assumeFalse(usb.serialDriver instanceof CdcAcmSerialDriver);
        // write buffer size detection unreliable as baud rate to high
        Assume.assumeFalse(usb.serialDriver instanceof Cp21xxSerialDriver && usb.serialDriver.getPorts().size() > 1);

        usb.open();
        usb.setParameters(9600, 8, 1, UsbSerialPort.PARITY_NONE);
        telnet.setParameters(9600, 8, 1, UsbSerialPort.PARITY_NONE);
        TestBuffer tbuf;
        int purgeTimeout = 250;

        // total write timeout
        tbuf = new TestBuffer(usb.writeBufferSize + usb.writePacketSize);
        int timeout = usb.writePacketSize / 32 * 50; // time for 1.5 packets. write 48 byte in 50 msec at 9600 baud
        usb.serialPort.write(tbuf.buf, timeout);
        purgeWriteBuffer(purgeTimeout);
        tbuf = new TestBuffer(usb.writeBufferSize + 2*usb.writePacketSize);
        try {
            usb.serialPort.write(tbuf.buf, timeout); // would not fail if each block has own timeout
            fail("write error expected");
        } catch(SerialTimeoutException ignored) {}
        purgeWriteBuffer(purgeTimeout);

        // infinite wait
        usb.serialPort.write(tbuf.buf, 0);
        purgeWriteBuffer(purgeTimeout);

        // timeout in bulkTransfer + SerialTimeoutException.bytesTransferred
        int readWait = usb.writePacketSize > 64 ? 250 : 50;
        ((CommonUsbSerialPort)usb.serialPort).setWriteBufferSize(tbuf.buf.length);
        try {
            usb.serialPort.write(tbuf.buf, timeout);
            fail("write error expected");
        } catch(SerialTimeoutException ex) {
            assertTrue(ex.getMessage(), ex.getMessage().endsWith("rc=-1")); // timeout in bulkTransfer
            for(byte[] data = telnet.read(-1, readWait); data.length != 0;
                       data = telnet.read(-1, readWait)) {
                tbuf.testRead(data);
            }
            assertEquals(0, ex.bytesTransferred);
            assertEquals(usb.writeBufferSize + usb.writePacketSize, tbuf.len);
        }
        purgeWriteBuffer(purgeTimeout);
        ((CommonUsbSerialPort)usb.serialPort).setWriteBufferSize(-1);
        tbuf.len = 0;
        try {
            usb.serialPort.write(tbuf.buf, timeout);
            fail("write error expected");
        } catch(SerialTimeoutException ex) {
            assertTrue(ex.getMessage(), ex.getMessage().endsWith("rc=-1")); // timeout in bulkTransfer
            for(byte[] data = telnet.read(-1, readWait); data.length != 0;
                       data = telnet.read(-1, readWait)) {
                tbuf.testRead(data);
            }
            assertEquals(usb.writeBufferSize + usb.writePacketSize, ex.bytesTransferred);
            assertEquals(usb.writeBufferSize + usb.writePacketSize, tbuf.len);
        }
        purgeWriteBuffer(purgeTimeout);

        // timeout in library
        timeout = 1;
        try {
            usb.serialPort.write(tbuf.buf, timeout);
            fail("write error expected");
        } catch (SerialTimeoutException ex) {
            assertTrue(ex.getMessage(), ex.getMessage().endsWith("rc=-2")); // timeout in library
        }
        purgeWriteBuffer(purgeTimeout);
    }

    @Test
    // compare write duration.
    //
    // multiple packet sized writes typically take 2-3X time of single full buffer write.
    // here some typical durations:
    //          full    packet [msec]
    // Prolific 4       8
    // Cp2102   3       10
    // CP2105   1.x     2-3
    // FT232    1.5-2   2-3
    // Ch34x    1.x     2-3
    // CDC      1.x     2-3
    public void writeDuration() throws Exception {
        usb.open();
        usb.setParameters(9600, 8, 1, UsbSerialPort.PARITY_NONE);
        telnet.setParameters(9600, 8, 1, UsbSerialPort.PARITY_NONE);

        boolean purge = true;
        try {
            usb.serialPort.purgeHwBuffers(true, false);
        } catch(Exception ignored) {
            purge = false;
        }
        if(usb.serialDriver instanceof Cp21xxSerialDriver && usb.serialDriver.getPorts().size() == 1)
            purge = false; // purge is blocking

        int purgeTimeout = 250;
        TestBuffer tbuf;
        long begin;
        int duration1, duration2, retries, i;
        retries = purge ? 10 : 1;
        tbuf = new TestBuffer(usb.writeBufferSize);

        ((CommonUsbSerialPort) usb.serialPort).setWriteBufferSize(tbuf.buf.length);
        Log.d(TAG, "writeDuration: full write begin");
        begin = System.currentTimeMillis();
        for(i=0; i<retries; i++) {
            usb.serialPort.write(tbuf.buf, 0);
            if(purge)
                usb.serialPort.purgeHwBuffers(true, false);
        }
        duration1 = (int)(System.currentTimeMillis() - begin);
        if(!purge)
            purgeWriteBuffer(purgeTimeout);
        Log.d(TAG, "writeDuration: full write end, duration " + duration1/(float)(retries) + " msec");
        ((CommonUsbSerialPort) usb.serialPort).setWriteBufferSize(-1);
        Log.d(TAG, "writeDuration: packet write begin");
        begin = System.currentTimeMillis();
        for(i=0; i<retries; i++) {
            usb.serialPort.write(tbuf.buf, 0);
            if(purge)
                usb.serialPort.purgeHwBuffers(true, false);
        }
        duration2 = (int)(System.currentTimeMillis() - begin);
        purgeWriteBuffer(purgeTimeout);
        Log.d(TAG, "writeDuration: packet write end, duration " + duration2/(float)(retries) + " msec");
        assertTrue("full duration " + duration1 + ", packet duration " + duration2, duration1 < duration2);
        assertTrue("full duration " + duration1 + ", packet duration " + duration2, duration2 < 5*duration1);
    }

    @Test
    public void writeFragments() throws Exception {
        usb.open();
        usb.setParameters(115200, 8, 1, UsbSerialPort.PARITY_NONE);
        telnet.setParameters(115200, 8, 1, UsbSerialPort.PARITY_NONE);

        ((CommonUsbSerialPort) usb.serialPort).setWriteBufferSize(12); // init buffer
        ((CommonUsbSerialPort) usb.serialPort).setWriteBufferSize(12); // keeps last buffer
        TestBuffer buf = new TestBuffer(256);
        usb.serialPort.write(buf.buf, 5000);
        while (!buf.testRead(telnet.read(-1)))
            ;
    }

    @Test
    public void readBufferSize() throws Exception {
        // looks like devices perform USB read with full mReadEndpoint.getMaxPacketSize() size (32, 64, 512)
        // if the buffer is smaller than the received result, it is silently lost
        //
        // for buffer > packet size, but not multiple of packet size, the same issue happens, but typically
        // only the last (partly filled) packet is lost.
        if(usb.serialDriver instanceof CdcAcmSerialDriver)
            return; // arduino sends each byte individually, so not testable here
        byte[] data;
        boolean purge = true;

        usb.open(EnumSet.of(UsbWrapper.OpenCloseFlags.NO_IOMANAGER_START));
        usb.ioManager.setReadBufferSize(8);
        usb.ioManager.start();
        usb.setParameters(115200, 8, 1, UsbSerialPort.PARITY_NONE);
        telnet.setParameters(115200, 8, 1, UsbSerialPort.PARITY_NONE);
        try { usb.serialPort.purgeHwBuffers(true, true); } catch(Exception ignored) { purge = false; }

        telnet.write("1aaa".getBytes());
        data = usb.read(4);
        assertThat(data, equalTo("1aaa".getBytes()));
        telnet.write(new byte[16]);
        try {
            data = usb.read(16);
            if (usb.serialDriver instanceof Cp21xxSerialDriver && usb.serialDriver.getPorts().size() == 1)
                assertNotEquals(0, data.length); // can be shorter or full length
            else if (usb.serialDriver instanceof ProlificSerialDriver)
                assertTrue("expected > 0 and < 16 byte, got " + data.length, data.length > 0 && data.length < 16);
            else // ftdi, ch340, cp2105
                assertEquals(0, data.length);
        } catch (IOException ignored) {
        }
        if (purge) {
            usb.serialPort.purgeHwBuffers(true, true);
        } else {
            usb.close();
            usb.open();
            Thread.sleep(100); // try to read remaining data by iomanager to avoid garbage in next test
        }

        usb.close();
        usb.open(EnumSet.of(UsbWrapper.OpenCloseFlags.NO_IOMANAGER_THREAD));
        usb.setParameters(115200, 8, 1, UsbSerialPort.PARITY_NONE);
        telnet.setParameters(115200, 8, 1, UsbSerialPort.PARITY_NONE);

        try {
            usb.serialPort.read(new byte[0], 0);
            fail("IllegalArgumentException expected");
        } catch (IllegalArgumentException ignored) {}
        try {
            usb.serialPort.read(new byte[0], 100);
            fail("IllegalArgumentException expected");
        } catch (IllegalArgumentException ignored) {}
        if (usb.serialDriver instanceof FtdiSerialDriver) {
            try {
                usb.serialPort.read(new byte[2], 0);
                fail("IllegalArgumentException expected");
            } catch (IllegalArgumentException ignored) {}
            try {
                usb.serialPort.read(new byte[2], 100);
                fail("IllegalArgumentException expected");
            } catch (IllegalArgumentException ignored) {}
        }
        
        telnet.write("2aaa".getBytes());
        data = usb.read(4, 8);
        assertThat(data, equalTo("2aaa".getBytes()));
        telnet.write(new byte[16]);
        data = usb.read(16, 8);
        if (usb.serialDriver instanceof Cp21xxSerialDriver && usb.serialDriver.getPorts().size() == 1)
            assertNotEquals(0, data.length); // can be shorter or full length
        else if (usb.serialDriver instanceof ProlificSerialDriver)
            assertTrue("sporadic issue! expected > 0 and < 16 byte, got " + data.length, data.length > 0 && data.length < 16);
        else // ftdi, ch340, cp2105
            assertEquals(0, data.length);
        telnet.write("2ccc".getBytes());
        data = usb.read(4);
        // assertThat(data, equalTo("1ccc".getBytes())); // unpredictable here. typically '2ccc' but sometimes '' or byte[16]
        if(data.length != 4) {
            if (purge) {
                usb.serialPort.purgeHwBuffers(true, true);
            } else {
                usb.close();
                usb.open();
                Thread.sleep(100); // try to read remaining data by iomanager to avoid garbage in next test
            }
        }
    }

    @Test
    // provoke data loss, when data is not read fast enough
    public void readBufferOverflow() throws Exception {
        if(usb.serialDriver instanceof CdcAcmSerialDriver)
            telnet.writeDelay = 10; // arduino_leonardo_bridge.ino sends each byte in own USB packet, which is horribly slow
        usb.open();
        usb.setParameters(115200, 8, 1, UsbSerialPort.PARITY_NONE);
        telnet.setParameters(115200, 8, 1, UsbSerialPort.PARITY_NONE);

        StringBuilder expected = new StringBuilder();
        StringBuilder data = new StringBuilder();
        final int maxWait = 2000;
        int bufferSize;
        for(bufferSize = 8; bufferSize < (2<<15); bufferSize *= 2) {
            int linenr;
            String line="-";
            expected.setLength(0);
            data.setLength(0);

            Log.i(TAG, "bufferSize " + bufferSize);
            usb.readBlock = true;
            for (linenr = 0; linenr < bufferSize/8; linenr++) {
                line = String.format("%07d,", linenr);
                telnet.write(line.getBytes());
                expected.append(line);
            }
            usb.readBlock = false;

            // slowly write new data, until old data is completely read from buffer and new data is received
            boolean found = false;
            for (; linenr < bufferSize/8 + maxWait/10 && !found; linenr++) {
                line = String.format("%07d,", linenr);
                telnet.write(line.getBytes());
                Thread.sleep(10);
                expected.append(line);
                data.append(new String(usb.read(0)));
                found = data.toString().endsWith(line);
            }
            while(!found) {
                // use waiting read to clear input queue, else next test would see unexpected data
                byte[] rest = usb.read(-1);
                if(rest.length == 0)
                    fail("last line "+line+" not found");
                data.append(new String(rest));
                found = data.toString().endsWith(line);
            }
            if (data.length() != expected.length())
                break;
        }

        findDifference(data, expected);
        assertTrue(bufferSize > 16);
        assertTrue(data.length() != expected.length());
    }

    @Test
    public void readSpeed() throws Exception {
        // see logcat for performance results
        //
        // CDC arduino_leonardo_bridge.ino has transfer speed ~ 100 byte/sec
        // all other devices are near physical limit with ~ 10-12k/sec
        //
        // readBufferOverflow provokes read errors, but they can also happen here where the data is actually read fast enough.
        // Android is not a real time OS, so there is no guarantee that the USB thread is scheduled, or it might be blocked by Java garbage collection.
        // Using SERIAL_INPUT_OUTPUT_MANAGER_THREAD_PRIORITY=THREAD_PRIORITY_URGENT_AUDIO sometimes reduced errors by factor 10, sometimes not at all!
        //
        int diffLen = readSpeedInt(5, -1);
        if(usb.serialDriver instanceof Ch34xSerialDriver && diffLen == -1)
             diffLen = 0; // todo: investigate last packet loss
        assertEquals(0, diffLen);
    }

    private int readSpeedInt(int writeSeconds, int readBufferSize) throws Exception {
        int baudrate = 115200;
        if(usb.serialDriver instanceof Ch34xSerialDriver)
            baudrate = 38400;
        int writeAhead = 5*baudrate/10; // write ahead for another 5 second read
        if(usb.serialDriver instanceof CdcAcmSerialDriver)
            writeAhead = 50;

        usb.open(EnumSet.of(UsbWrapper.OpenCloseFlags.NO_IOMANAGER_START));
        if(readBufferSize > 0)
            usb.ioManager.setReadBufferSize(readBufferSize);
        usb.ioManager.start();
        usb.setParameters(baudrate, 8, 1, UsbSerialPort.PARITY_NONE);
        telnet.setParameters(baudrate, 8, 1, UsbSerialPort.PARITY_NONE);

        int linenr = 0;
        String line="";
        StringBuilder data = new StringBuilder();
        StringBuilder expected = new StringBuilder();
        int dlen = 0, elen = 0;
        Log.i(TAG, "readSpeed: 'read' should be near "+baudrate/10);
        long begin = System.currentTimeMillis();
        long next = System.currentTimeMillis();
        for(int seconds=1; seconds <= writeSeconds; seconds++) {
            next += 1000;
            while (System.currentTimeMillis() < next) {
                if((writeAhead < 0) || (expected.length() < data.length() + writeAhead)) {
                    line = String.format("%07d,", linenr++);
                    telnet.write(line.getBytes());
                    expected.append(line);
                } else {
                    Thread.sleep(0, 100000);
                }
                data.append(new String(usb.read(0)));
            }
            Log.i(TAG, "readSpeed: t="+(next-begin)+", read="+(data.length()-dlen)+", write="+(expected.length()-elen));
            dlen = data.length();
            elen = expected.length();
        }

        boolean found = false;
        while(!found) {
            // use waiting read to clear input queue, else next test would see unexpected data
            byte[] rest = usb.read(-1);
            if(rest.length == 0)
                break;
            data.append(new String(rest));
            found = data.toString().endsWith(line);
        }
        return findDifference(data, expected);
    }

    @Test
    public void writeSpeed() throws Exception {
        // see logcat for performance results
        //
        // CDC arduino_leonardo_bridge.ino has transfer speed ~ 100 byte/sec
        // all other devices can get near physical limit:
        // longlines=true:, speed is near physical limit at 11.5k
        // longlines=false: speed is 3-4k for all devices, as more USB packets are required
        usb.open();
        usb.setParameters(115200, 8, 1, UsbSerialPort.PARITY_NONE);
        telnet.setParameters(115200, 8, 1, UsbSerialPort.PARITY_NONE);
        boolean longlines = !(usb.serialDriver instanceof CdcAcmSerialDriver);

        int linenr = 0;
        String line="";
        StringBuilder data = new StringBuilder();
        StringBuilder expected = new StringBuilder();
        int dlen = 0, elen = 0;
        Log.i(TAG, "writeSpeed: 'write' should be near "+115200/10);
        long begin = System.currentTimeMillis();
        long next = System.currentTimeMillis();
        for(int seconds=1; seconds<=5; seconds++) {
            next += 1000;
            while (System.currentTimeMillis() < next) {
                if(longlines)
                    line = String.format("%060d,", linenr++);
                else
                    line = String.format("%07d,", linenr++);
                usb.write(line.getBytes());
                expected.append(line);
                data.append(new String(telnet.read(0)));
            }
            Log.i(TAG, "writeSpeed: t="+(next-begin)+", write="+(expected.length()-elen)+", read="+(data.length()-dlen));
            dlen = data.length();
            elen = expected.length();
        }
        boolean found = false;
        for (linenr=0; linenr < 2000 && !found; linenr++) {
            data.append(new String(telnet.read(0)));
            Thread.sleep(1);
            found = data.toString().endsWith(line);
        }
        next = System.currentTimeMillis();
        Log.i(TAG, "writeSpeed: t="+(next-begin)+", read="+(data.length()-dlen));
        assertTrue(found);
        int pos = indexOfDifference(data, expected);
        if(pos!=-1) {

            Log.i(TAG, "writeSpeed: first difference at " + pos);
            String datasub     =     data.substring(Math.max(pos - 20, 0), Math.min(pos + 20, data.length()));
            String expectedsub = expected.substring(Math.max(pos - 20, 0), Math.min(pos + 20, expected.length()));
            assertThat(datasub, equalTo(expectedsub));
        }
    }

    @Test
    public void purgeHwBuffers() throws Exception {
        // purge write buffer
        // 2400 is slowest baud rate for usb.isCp21xxRestrictedPort
        usb.open();
        usb.setParameters(2400, 8, 1, UsbSerialPort.PARITY_NONE);
        telnet.setParameters(2400, 8, 1, UsbSerialPort.PARITY_NONE);
        byte[] buf = new byte[64];
        Arrays.fill(buf, (byte) 'a');
        StringBuilder data = new StringBuilder();

        usb.write(buf);
        Thread.sleep(50); // ~ 12 bytes
        boolean purged;
        try {
            usb.serialPort.purgeHwBuffers(true, false);
            purged = true;
        } catch (UnsupportedOperationException ex) {
            purged = false;
        }
        usb.write("bcd".getBytes());
        Thread.sleep(50);
        while(data.length()==0 || data.charAt(data.length()-1)!='d')
            data.append(new String(telnet.read()));
        Log.i(TAG, "purgeHwBuffers " + purged + ": " + (buf.length+3) + " -> " + data.length());

        assertTrue(data.length() > 5);
        if(purged) {
            if(usb.serialDriver instanceof Cp21xxSerialDriver && usb.serialDriver.getPorts().size() == 1) // only working on some devices/ports
                assertTrue(data.length() < buf.length + 1 || data.length() == buf.length + 3);
            else
                assertTrue(data.length() < buf.length + 1);
        } else {
            assertEquals(data.length(), buf.length + 3);
        }

        // purge read buffer
        usb.close();
        usb.open(EnumSet.of(UsbWrapper.OpenCloseFlags.NO_IOMANAGER_THREAD));
        usb.setParameters(19200, 8, 1, UsbSerialPort.PARITY_NONE);
        telnet.setParameters(19200, 8, 1, UsbSerialPort.PARITY_NONE);
        telnet.write("x".getBytes());
        Thread.sleep(10); // ~ 20 bytes
        if(purged)
            usb.serialPort.purgeHwBuffers(false, true);
        Log.d(TAG, "purged = " + purged);
        telnet.write("y".getBytes());
        Thread.sleep(10); // ~ 20 bytes
        if(purged) {
            if(usb.serialDriver instanceof Cp21xxSerialDriver) { // only working on some devices/ports
                if(usb.isCp21xxRestrictedPort) {
                    assertThat(usb.read(2), equalTo("xy".getBytes())); // cp2105/1
                } else if(usb.serialDriver.getPorts().size() > 1) {
                    assertThat(usb.read(1), equalTo("y".getBytes()));  // cp2105/0
                } else {
                    assertThat(usb.read(2), anyOf(equalTo("xy".getBytes()), // cp2102
                                                                equalTo("y".getBytes()))); // cp2102
                }
            } else {
                assertThat(usb.read(1), equalTo("y".getBytes()));
            }
        } else {
            assertThat(usb.read(2), equalTo("xy".getBytes()));
        }
    }

    @Test
    public void IoManager() throws Exception {
        SerialInputOutputManager.DEBUG = true;
        usb.open(EnumSet.of(UsbWrapper.OpenCloseFlags.NO_IOMANAGER_THREAD));
        assertNull(usb.ioManager);
        usb.ioManager = new SerialInputOutputManager(usb.serialPort);
        assertNull(usb.ioManager.getListener());
        usb.ioManager.setListener(usb);
        assertEquals(usb, usb.ioManager.getListener());
        usb.ioManager = new SerialInputOutputManager(usb.serialPort, usb);
        assertEquals(usb, usb.ioManager.getListener());

        assertEquals(0, usb.ioManager.getWriteTimeout());
        usb.ioManager.setWriteTimeout(11);
        assertEquals(11, usb.ioManager.getWriteTimeout());

        assertEquals(usb.serialPort.getReadEndpoint().getMaxPacketSize(), usb.ioManager.getReadBufferSize());
        usb.ioManager.setReadBufferSize(12);
        assertEquals(12, usb.ioManager.getReadBufferSize());
        assertEquals(4096, usb.ioManager.getWriteBufferSize());
        usb.ioManager.setWriteBufferSize(13);
        assertEquals(13, usb.ioManager.getWriteBufferSize());

        usb.ioManager.setReadBufferSize(usb.ioManager.getReadBufferSize());
        usb.ioManager.setWriteBufferSize(usb.ioManager.getWriteBufferSize());
        usb.ioManager.setWriteTimeout(usb.ioManager.getWriteTimeout());
        usb.close();

        usb.open(EnumSet.of(UsbWrapper.OpenCloseFlags.NO_IOMANAGER_START)); // creates new IoManager
        usb.setParameters(19200, 8, 1, UsbSerialPort.PARITY_NONE);
        telnet.setParameters(19200, 8, 1, UsbSerialPort.PARITY_NONE);
        usb.ioManager.setThreadPriority(Process.THREAD_PRIORITY_DEFAULT);
        assertEquals(SerialInputOutputManager.State.STOPPED, usb.ioManager.getState());
        usb.ioManager.start();
        usb.waitForIoManagerStarted();
        assertEquals(SerialInputOutputManager.State.RUNNING, usb.ioManager.getState());
        assertTrue("iomanager thread", usb.hasIoManagerThreads());
        try {
            usb.ioManager.start();
            fail("already running error expected");
        } catch (IllegalStateException ignored) {
        }
        try {
<<<<<<< HEAD
            usb.ioManager.runRead();
            fail("already running error expected");
        } catch (IllegalStateException ignored) {
        }
        try {
            usb.ioManager.runWrite();
            fail("already running error expected");
        } catch (IllegalStateException ignored) {
        }
        try {
=======
>>>>>>> 9911e141
            usb.ioManager.setThreadPriority(Process.THREAD_PRIORITY_LOWEST);
            fail("setThreadPriority IllegalStateException expected");
        } catch (IllegalStateException ignored) {}
        usb.ioManager.setWriteTimeout(21);
        assertEquals(21, usb.ioManager.getWriteTimeout());
        usb.ioManager.setReadBufferSize(22);
        assertEquals(22, usb.ioManager.getReadBufferSize());
        usb.ioManager.setWriteBufferSize(23);
        assertEquals(23, usb.ioManager.getWriteBufferSize());

        // readbuffer resize
        telnet.write(new byte[1]);
        usb.ioManager.setReadBufferSize(64);
        Log.d(TAG, "setReadBufferSize(64)");
        telnet.write(new byte[1]); // still uses old buffer as infinite waiting step() holds reference to buffer
        telnet.write(new byte[1]); // now uses 8 byte buffer
        usb.read(3);

        // small writebuffer
        try {
            usb.ioManager.writeAsync(new byte[8192]);
            fail("expected BufferOverflowException");
        } catch (BufferOverflowException ignored) {}

        // small readbuffer
        usb.ioManager.setReadBufferSize(8);
        Log.d(TAG, "setReadBufferSize(8)");
        telnet.write("b".getBytes());
        assertThat(usb.read(1), equalTo("b".getBytes()));
        // now new buffer is used
        telnet.write("c".getBytes());
        assertThat(usb.read(1), equalTo("c".getBytes()));
        telnet.write("d".getBytes());
        assertThat(usb.read(1), equalTo("d".getBytes()));

        SerialInputOutputManager ioManager = usb.ioManager;
        assertEquals(SerialInputOutputManager.State.RUNNING, usb.ioManager.getState());
        usb.close();
        for (int i = 0; i < 100 && usb.hasIoManagerThreads(); i++) {
            Thread.sleep(1);
        }
        assertFalse("iomanager threads", usb.hasIoManagerThreads());
        assertNull(usb.ioManager);
        assertEquals(SerialInputOutputManager.State.STOPPED, ioManager.getState());
        SerialInputOutputManager.DEBUG = false;
<<<<<<< HEAD

        // legacy start
        usb.open(EnumSet.of(UsbWrapper.OpenCloseFlags.NO_IOMANAGER_START)); // creates new IoManager
        usb.setParameters(19200, 8, 1, UsbSerialPort.PARITY_NONE);
        telnet.setParameters(19200, 8, 1, UsbSerialPort.PARITY_NONE);
        usb.ioManager.setThreadPriority(Process.THREAD_PRIORITY_DEFAULT);
        usb.ioManager.start();
        usb.waitForIoManagerStarted();
        try {
            usb.ioManager.start();
            fail("already running error expected");
        } catch (IllegalStateException ignored) {
        }
=======
>>>>>>> 9911e141
    }

    @Test
    public void writeAsync() throws Exception {
        byte[] data, buf = new byte[]{1};

        // write immediately, without waiting for read
        usb.open();
        usb.setParameters(19200, 8, 1, UsbSerialPort.PARITY_NONE);
        telnet.setParameters(19200, 8, 1, UsbSerialPort.PARITY_NONE);
        usb.ioManager.writeAsync(buf);
        usb.ioManager.writeAsync(buf);
        data = telnet.read(2);
        assertEquals(2, data.length);
        usb.close();
<<<<<<< HEAD

        // with internal SerialTimeoutException
        TestBuffer tbuf = new TestBuffer(usb.writeBufferSize + 2*usb.writePacketSize);
        byte[] pbuf1 = new byte[tbuf.buf.length - 4];
        byte[] pbuf2 = new byte[1];
        System.arraycopy(tbuf.buf, 0,pbuf1, 0, pbuf1.length);
        usb.ioManager.setWriteTimeout(20); // tbuf len >= 128, needs 133msec @ 9600 baud
        usb.setParameters(9600, 8, 1, UsbSerialPort.PARITY_NONE);
        telnet.setParameters(9600, 8, 1, UsbSerialPort.PARITY_NONE);
        usb.ioManager.writeAsync(pbuf1);
        for(int i = pbuf1.length; i < tbuf.buf.length; i++) {
            Thread.sleep(20);
            pbuf2[0] = tbuf.buf[i];
            usb.ioManager.writeAsync(pbuf2);
        }
        while(!tbuf.testRead(telnet.read(-1)))
            ;
=======
>>>>>>> 9911e141
    }

    @Test
    public void readTimeout() throws Exception {
        ScheduledExecutorService scheduler = Executors.newScheduledThreadPool(1);
        ScheduledFuture<?> future;
        byte[] writeBuf = new byte[]{1};
        byte[] readBuf = new byte[1];
        if (usb.serialDriver instanceof FtdiSerialDriver)
            readBuf = new byte[3]; // include space for 2 header bytes
        int len,i,j;
        long time;

        usb.open(EnumSet.of(UsbWrapper.OpenCloseFlags.NO_IOMANAGER_THREAD));
        usb.setParameters(19200, 8, 1, UsbSerialPort.PARITY_NONE);
        telnet.setParameters(19200, 8, 1, UsbSerialPort.PARITY_NONE);

        // w/o timeout
        telnet.write(writeBuf);
        len = usb.serialPort.read(readBuf, 0); // not blocking because data is available
        assertEquals(1, len);

        time = System.currentTimeMillis();
        future = scheduler.schedule(() -> usb.close(), 100, TimeUnit.MILLISECONDS);
        try {
            len = usb.serialPort.read(readBuf, 0); // blocking until close()
            assertEquals(0, len);
        } catch (IOException ignored) {
            // typically no exception as read request canceled at the beginning of close()
            // and most cases the connection is still valid in testConnection()
        } catch (Exception ignored) {
            // can fail with NPE if connection is closed between closed check and queueing/waiting for request
        }
        assertTrue(System.currentTimeMillis()-time >= 100);
        future.get(); // wait until close finished
        scheduler.shutdown();

        // with timeout
        usb.open(EnumSet.of(UsbWrapper.OpenCloseFlags.NO_IOMANAGER_THREAD));
        usb.setParameters(19200, 8, 1, UsbSerialPort.PARITY_NONE);
        telnet.setParameters(19200, 8, 1, UsbSerialPort.PARITY_NONE);

        int longTimeout = 1000;
        int shortTimeout = 20;
        time = System.currentTimeMillis();
        len = usb.serialPort.read(readBuf, shortTimeout);
        assertEquals(0, len);
        assertTrue(System.currentTimeMillis()-time < 100);

        // no issue with slow transfer rate and short read timeout
        time = System.currentTimeMillis();
        for(i=0; i<50; i++) {
            Thread.sleep(10);
            telnet.write(writeBuf);
            Log.d(TAG,"telnet write 1");
            for(j=0; j<20; j++) {
                len = usb.serialPort.read(readBuf, shortTimeout);
                if (len > 0)
                    break;
            }
            assertEquals("failed after " + i, 1, len);
        }
        Log.i(TAG, "average time per read " + (System.currentTimeMillis()-time)/i + " msec");

        if(!(usb.serialDriver instanceof CdcAcmSerialDriver)) {
            int diffLen;
            usb.close();
            // no issue with high transfer rate and long read timeout
            diffLen = readSpeedInt(5, -1);
            if(usb.serialDriver instanceof Ch34xSerialDriver && diffLen == -1)
                diffLen = 0; // todo: investigate last packet loss
            assertEquals(0, diffLen);
            usb.close();
            // date loss with high transfer rate and short read timeout !!!
            diffLen = readSpeedInt(5, -1);

            assertNotEquals("sporadic issue!", 0, diffLen);

            // data loss observed with read timeout up to 200 msec, e.g.
            //  difference at 181 len 64
            //        got 000020,0000021,0000030,0000031,0000032,0
            //   expected 000020,0000021,0000022,0000023,0000024,0
            // difference at 341 len 128
            //        got 000048,0000049,0000066,0000067,0000068,0
            //   expected 000048,0000049,0000050,0000051,0000052,0
            // difference at 724 len 704
            //        got 0000112,0000113,0000202,0000203,0000204,
            //   expected 0000112,0000113,0000114,0000115,0000116,
            // difference at 974 len 8
            //        got 00231,0000232,0000234,0000235,0000236,00
            //   expected 00231,0000232,0000233,0000234,0000235,00
        }
    }

    @Test
    public void wrongDriver() throws Exception {
        if(!(usb.serialDriver instanceof CdcAcmSerialDriver)) {
            UsbDeviceConnection wrongDeviceConnection = usbManager.openDevice(usb.serialDriver.getDevice());
            UsbSerialDriver wrongSerialDriver = new CdcAcmSerialDriver(usb.serialDriver.getDevice());
            UsbSerialPort wrongSerialPort = wrongSerialDriver.getPorts().get(0);
            try {
                wrongSerialPort.open(wrongDeviceConnection);
                wrongSerialPort.setParameters(115200, UsbSerialPort.DATABITS_8, UsbSerialPort.STOPBITS_1, UsbSerialPort.PARITY_NONE); // ch340 fails here
                wrongSerialPort.write(new byte[]{1}, 1000); // pl2302 does not fail, but sends with wrong baud rate
                if(!(usb.serialDriver instanceof ProlificSerialDriver))
                    fail("error expected");
            } catch (IOException ignored) {
            }
            try {
                if(usb.serialDriver instanceof ProlificSerialDriver) {
                    assertNotEquals(new byte[]{1}, telnet.read());
                }
                wrongSerialPort.close();
                if(!(usb.serialDriver instanceof Ch34xSerialDriver |
                     usb.serialDriver instanceof ProlificSerialDriver))
                    fail("error expected");
            } catch (IOException ignored) {
            }
        }
        if(!(usb.serialDriver instanceof Ch34xSerialDriver)) {
            UsbDeviceConnection wrongDeviceConnection = usbManager.openDevice(usb.serialDriver.getDevice());
            UsbSerialDriver wrongSerialDriver = new Ch34xSerialDriver(usb.serialDriver.getDevice());
            UsbSerialPort wrongSerialPort = wrongSerialDriver.getPorts().get(0);
            try {
                wrongSerialPort.open(wrongDeviceConnection);
                fail("error expected");
            } catch (IOException ignored) {
            }
            try {
                wrongSerialPort.close();
                fail("error expected");
            } catch (IOException ignored) {
            }
        }
        // FTDI only recovers from Cp21xx control commands with power toggle, so skip this combination!
        if(!(usb.serialDriver instanceof Cp21xxSerialDriver || usb.serialDriver instanceof FtdiSerialDriver)) {
            UsbDeviceConnection wrongDeviceConnection = usbManager.openDevice(usb.serialDriver.getDevice());
            UsbSerialDriver wrongSerialDriver = new Cp21xxSerialDriver(usb.serialDriver.getDevice());
            UsbSerialPort wrongSerialPort = wrongSerialDriver.getPorts().get(0);
            try {
                wrongSerialPort.open(wrongDeviceConnection);
                //if(usb.usbSerialDriver instanceof FtdiSerialDriver)
                //    wrongSerialPort.setParameters(115200, UsbSerialPort.DATABITS_8, UsbSerialPort.STOPBITS_1, UsbSerialPort.PARITY_NONE); // ch340 fails here
                fail("error expected");
            } catch (IOException ignored) {
            }
            try {
                wrongSerialPort.close();
                //if(!(usb.usbSerialDriver instanceof FtdiSerialDriver))
                //    fail("error expected");
            } catch (IOException ignored) {
            }
        }
        // CP2105 does not recover from FTDI commands
        if(!((usb.serialDriver instanceof Cp21xxSerialDriver && usb.serialDriver.getPorts().size() == 2) || usb.serialDriver instanceof FtdiSerialDriver)) {
            UsbDeviceConnection wrongDeviceConnection = usbManager.openDevice(usb.serialDriver.getDevice());
            UsbSerialDriver wrongSerialDriver = new FtdiSerialDriver(usb.serialDriver.getDevice());
            UsbSerialPort wrongSerialPort = wrongSerialDriver.getPorts().get(0);
            try {
                wrongSerialPort.open(wrongDeviceConnection);
                if(usb.serialDriver instanceof Cp21xxSerialDriver)
                    wrongSerialPort.setParameters(115200, UsbSerialPort.DATABITS_8, UsbSerialPort.STOPBITS_1, UsbSerialPort.PARITY_NONE); // ch340 fails here
                //fail("error expected"); // only fails on some devices
            } catch (IOException ignored) {
            }
            try {
                wrongSerialPort.close();
                if(!(usb.serialDriver instanceof Cp21xxSerialDriver))
                    fail("error expected");
            } catch (IOException ignored) {
            }
        }
        if(!(usb.serialDriver instanceof ProlificSerialDriver)) {
            UsbDeviceConnection wrongDeviceConnection = usbManager.openDevice(usb.serialDriver.getDevice());
            UsbSerialDriver wrongSerialDriver = new ProlificSerialDriver(usb.serialDriver.getDevice());
            UsbSerialPort wrongSerialPort = wrongSerialDriver.getPorts().get(0);
            try {
                wrongSerialPort.open(wrongDeviceConnection);
                fail("error expected");
            } catch (IOException ignored) {
            }
            try {
                wrongSerialPort.close();
                fail("error expected");
            } catch (IOException ignored) {
            }
        }
        if(!(usb.serialDriver instanceof GsmModemSerialDriver)) {
            UsbDeviceConnection wrongDeviceConnection = usbManager.openDevice(usb.serialDriver.getDevice());
            UsbSerialDriver wrongSerialDriver = new GsmModemSerialDriver(usb.serialDriver.getDevice());
            UsbSerialPort wrongSerialPort = wrongSerialDriver.getPorts().get(0);
            try {
                wrongSerialPort.open(wrongDeviceConnection);
            } catch (IOException ignored) {
            }
            assertEquals(usb.serialDriver.getDevice(), wrongSerialDriver.getDevice());
            assertEquals(wrongSerialDriver, wrongSerialPort.getDriver());
            assertThrows(UnsupportedOperationException.class, () -> wrongSerialPort.setParameters(9200, 8, 1, 0));
            try {
                wrongSerialPort.close();
            } catch (IOException ignored) {
            }
        }
        if(!(usb.serialDriver instanceof ChromeCcdSerialDriver)) {
            UsbDeviceConnection wrongDeviceConnection = usbManager.openDevice(usb.serialDriver.getDevice());
            UsbSerialDriver wrongSerialDriver = new ChromeCcdSerialDriver(usb.serialDriver.getDevice());
            UsbSerialPort wrongSerialPort = wrongSerialDriver.getPorts().get(0);
            try {
                wrongSerialPort.open(wrongDeviceConnection);
            } catch (IOException ignored) {
            }
            assertEquals(usb.serialDriver.getDevice(), wrongSerialDriver.getDevice());
            assertEquals(wrongSerialDriver, wrongSerialPort.getDriver());
            assertThrows(UnsupportedOperationException.class, () -> wrongSerialPort.setParameters(9200, 8, 1, 0));
            try {
                wrongSerialPort.close();
            } catch (IOException ignored) {
            }
        }
        // test that device recovers from wrong commands
        usb.open();
        telnet.setParameters(19200, 8, 1, UsbSerialPort.PARITY_NONE);
        usb.setParameters(19200, 8, 1, UsbSerialPort.PARITY_NONE);
        doReadWrite("");
    }

    @Test
    /* test not done by RFC2217 server. Instead output control lines are connected to
         input control lines with a binary decoder 74LS42, 74LS138, 74LS139, 74HC... or ...
        in
            A0 = RTS
            A1 = DTR
        out
            Y0 = CD
            Y1 = DTS/DSR
            Y2 = CTS
            Y3 = RI
        expected result:
            none -> RI
            RTS  -> CTS
            DTR  -> DTS/DSR
            both -> CD
       for onlyRtsCts devices these two lines are connected directly
     */
    public void controlLines() throws Exception {
        byte[] data;
        int sleep = 10;

        Boolean inputLineFalse = usb.inputLinesSupported ? Boolean.FALSE : null;
        Boolean inputLineTrue = usb.inputLinesConnected ? Boolean.TRUE : inputLineFalse;

        EnumSet<ControlLine> supportedControlLines = EnumSet.noneOf(ControlLine.class);
        if(usb.outputLinesSupported) {
            supportedControlLines.add(ControlLine.RTS);
            supportedControlLines.add(ControlLine.DTR);
        }
        if(usb.inputLinesSupported) {
            supportedControlLines.add(ControlLine.CTS);
            supportedControlLines.add(ControlLine.DSR);
            supportedControlLines.add(ControlLine.CD);
            supportedControlLines.add(ControlLine.RI);
        }

        // UsbSerialProber creates new UsbSerialPort objects which resets control lines,
        // so the initial open has the output control lines unset.
        // On additional close+open the output control lines can be retained.
        usb.open(EnumSet.of(UsbWrapper.OpenCloseFlags.NO_CONTROL_LINE_INIT));
        usb.setParameters(19200, 8, 1, UsbSerialPort.PARITY_NONE);
        telnet.setParameters(19200, 8, 1, UsbSerialPort.PARITY_NONE);
        Thread.sleep(sleep);

        assertEquals(supportedControlLines, usb.serialPort.getSupportedControlLines());
        if(supportedControlLines == EnumSet.noneOf(ControlLine.class)) {
            assertThrows(UnsupportedOperationException.class, () -> usb.serialPort.getControlLines());
            assertThrows(UnsupportedOperationException.class, () -> usb.serialPort.getRTS());
            assertThrows(UnsupportedOperationException.class, () -> usb.serialPort.getCTS());
            assertThrows(UnsupportedOperationException.class, () -> usb.serialPort.getDTR());
            assertThrows(UnsupportedOperationException.class, () -> usb.serialPort.getDSR());
            assertThrows(UnsupportedOperationException.class, () -> usb.serialPort.getCD());
            assertThrows(UnsupportedOperationException.class, () -> usb.serialPort.getRI());
            return;
        }

        // control lines reset on initial open
        data = "none".getBytes();
        assertEquals(usb.inputLinesConnected && !usb.inputLinesOnlyRtsCts
                        ? EnumSet.of(ControlLine.RI)
                        : EnumSet.noneOf(ControlLine.class),
                usb.serialPort.getControlLines());
        assertThat(usb.getControlLine(usb.serialPort::getRTS), equalTo(Boolean.FALSE));
        assertThat(usb.getControlLine(usb.serialPort::getCTS), equalTo(inputLineFalse));
        assertThat(usb.getControlLine(usb.serialPort::getDTR), equalTo(Boolean.FALSE));
        assertThat(usb.getControlLine(usb.serialPort::getDSR), equalTo(inputLineFalse));
        assertThat(usb.getControlLine(usb.serialPort::getCD), equalTo(inputLineFalse));
        assertThat(usb.getControlLine(usb.serialPort::getRI), equalTo(usb.inputLinesOnlyRtsCts ? Boolean.FALSE : inputLineTrue));
        telnet.write(data);
        if(usb.serialDriver instanceof CdcAcmSerialDriver)
            // arduino: control line feedback as serial_state notification is not implemented.
            // It does not send w/o RTS or DTR, so these control lines can be partly checked here.
            assertEquals(0, usb.read().length);
        else
            assertThat(Arrays.toString(data), usb.read(4), equalTo(data));
        usb.write(data);
        assertThat(Arrays.toString(data), telnet.read(4), equalTo(data));

        data = "rts ".getBytes();
        usb.serialPort.setRTS(true);
        Thread.sleep(sleep);
        assertEquals(usb.inputLinesConnected
                        ? EnumSet.of(ControlLine.RTS, ControlLine.CTS)
                        : EnumSet.of(ControlLine.RTS),
                usb.serialPort.getControlLines());
        assertThat(usb.getControlLine(usb.serialPort::getRTS), equalTo(Boolean.TRUE));
        assertThat(usb.getControlLine(usb.serialPort::getCTS), equalTo(inputLineTrue));
        assertThat(usb.getControlLine(usb.serialPort::getDTR), equalTo(Boolean.FALSE));
        assertThat(usb.getControlLine(usb.serialPort::getDSR), equalTo(inputLineFalse));
        assertThat(usb.getControlLine(usb.serialPort::getCD), equalTo(inputLineFalse));
        assertThat(usb.getControlLine(usb.serialPort::getRI), equalTo(inputLineFalse));
        telnet.write(data);
        assertThat(Arrays.toString(data), usb.read(4), equalTo(data));
        usb.write(data);
        assertThat(Arrays.toString(data), telnet.read(4), equalTo(data));

        data = "both".getBytes();
        usb.serialPort.setDTR(true);
        Thread.sleep(sleep);
        assertEquals(usb.inputLinesOnlyRtsCts
                ? EnumSet.of(ControlLine.RTS, ControlLine.DTR, ControlLine.CTS)
                : usb.inputLinesConnected
                ? EnumSet.of(ControlLine.RTS, ControlLine.DTR, ControlLine.CD)
                : EnumSet.of(ControlLine.RTS, ControlLine.DTR),
                usb.serialPort.getControlLines());
        assertThat(usb.getControlLine(usb.serialPort::getRTS), equalTo(Boolean.TRUE));
        assertThat(usb.getControlLine(usb.serialPort::getCTS), equalTo(usb.inputLinesOnlyRtsCts ? Boolean.TRUE : inputLineFalse));
        assertThat(usb.getControlLine(usb.serialPort::getDTR), equalTo(Boolean.TRUE));
        assertThat(usb.getControlLine(usb.serialPort::getDSR), equalTo(inputLineFalse));
        assertThat(usb.getControlLine(usb.serialPort::getCD), equalTo(usb.inputLinesOnlyRtsCts ? Boolean.FALSE : inputLineTrue));
        assertThat(usb.getControlLine(usb.serialPort::getRI), equalTo(inputLineFalse));
        telnet.write(data);
        assertThat(Arrays.toString(data), usb.read(4), equalTo(data));
        usb.write(data);
        assertThat(Arrays.toString(data), telnet.read(4), equalTo(data));

        data = "dtr ".getBytes();
        usb.serialPort.setRTS(false);
        Thread.sleep(sleep);
        assertEquals(usb.inputLinesConnected && !usb.inputLinesOnlyRtsCts
                        ? EnumSet.of(ControlLine.DTR, ControlLine.DSR)
                        : EnumSet.of(ControlLine.DTR),
                usb.serialPort.getControlLines());
        assertThat(usb.getControlLine(usb.serialPort::getRTS), equalTo(Boolean.FALSE));
        assertThat(usb.getControlLine(usb.serialPort::getCTS), equalTo(inputLineFalse));
        assertThat(usb.getControlLine(usb.serialPort::getDTR), equalTo(Boolean.TRUE));
        assertThat(usb.getControlLine(usb.serialPort::getDSR), equalTo(usb.inputLinesOnlyRtsCts ? Boolean.FALSE : inputLineTrue));
        assertThat(usb.getControlLine(usb.serialPort::getCD), equalTo(inputLineFalse));
        assertThat(usb.getControlLine(usb.serialPort::getRI), equalTo(inputLineFalse));
        telnet.write(data);
        assertThat(Arrays.toString(data), usb.read(4), equalTo(data));
        usb.write(data);
        assertThat(Arrays.toString(data), telnet.read(4), equalTo(data));

        // control lines retained over close+open
        boolean inputRetained = usb.inputLinesConnected;
        boolean outputRetained = true;
        usb.serialPort.setRTS(true);
        usb.serialPort.setDTR(false);
        usb.close(EnumSet.of(UsbWrapper.OpenCloseFlags.NO_CONTROL_LINE_INIT));
        usb.open(EnumSet.of(UsbWrapper.OpenCloseFlags.NO_CONTROL_LINE_INIT, UsbWrapper.OpenCloseFlags.NO_IOMANAGER_THREAD));
        usb.setParameters(19200, 8, 1, UsbSerialPort.PARITY_NONE);

        EnumSet<ControlLine> retainedControlLines = EnumSet.noneOf(ControlLine.class);
        if(outputRetained) retainedControlLines.add(ControlLine.RTS);
        if(inputRetained)  retainedControlLines.add(ControlLine.CTS);
        assertEquals(retainedControlLines, usb.serialPort.getControlLines());
        assertThat(usb.getControlLine(usb.serialPort::getRTS), equalTo(outputRetained));
        assertThat(usb.getControlLine(usb.serialPort::getCTS), equalTo(inputRetained ? inputLineTrue : inputLineFalse));
        assertThat(usb.getControlLine(usb.serialPort::getDTR), equalTo(Boolean.FALSE));
        assertThat(usb.getControlLine(usb.serialPort::getDSR), equalTo(inputLineFalse));
        assertThat(usb.getControlLine(usb.serialPort::getCD), equalTo(inputLineFalse));
        assertThat(usb.getControlLine(usb.serialPort::getRI), equalTo(inputLineFalse));

        if (usb.serialDriver instanceof ProlificSerialDriver) { // check different control line mapping in GET_CONTROL_REQUEST
            usb.serialPort.setRTS(false);
            usb.serialPort.setDTR(false);
            usb.close(EnumSet.of(UsbWrapper.OpenCloseFlags.NO_CONTROL_LINE_INIT));
            usb.open(EnumSet.of(UsbWrapper.OpenCloseFlags.NO_CONTROL_LINE_INIT, UsbWrapper.OpenCloseFlags.NO_IOMANAGER_THREAD));
            assertEquals(EnumSet.of(ControlLine.RI), usb.serialPort.getControlLines());

            usb.serialPort.setRTS(true);
            usb.serialPort.setDTR(false);
            usb.close(EnumSet.of(UsbWrapper.OpenCloseFlags.NO_CONTROL_LINE_INIT));
            usb.open(EnumSet.of(UsbWrapper.OpenCloseFlags.NO_CONTROL_LINE_INIT, UsbWrapper.OpenCloseFlags.NO_IOMANAGER_THREAD));
            assertEquals(EnumSet.of(ControlLine.RTS, ControlLine.CTS), usb.serialPort.getControlLines());

            usb.serialPort.setRTS(false);
            usb.serialPort.setDTR(true);
            usb.close(EnumSet.of(UsbWrapper.OpenCloseFlags.NO_CONTROL_LINE_INIT));
            usb.open(EnumSet.of(UsbWrapper.OpenCloseFlags.NO_CONTROL_LINE_INIT, UsbWrapper.OpenCloseFlags.NO_IOMANAGER_THREAD));
            assertEquals(EnumSet.of(ControlLine.DTR, ControlLine.DSR), usb.serialPort.getControlLines());

            usb.serialPort.setRTS(true);
            usb.serialPort.setDTR(true);
            usb.close(EnumSet.of(UsbWrapper.OpenCloseFlags.NO_CONTROL_LINE_INIT));
            usb.open(EnumSet.of(UsbWrapper.OpenCloseFlags.NO_CONTROL_LINE_INIT, UsbWrapper.OpenCloseFlags.NO_IOMANAGER_THREAD));
            assertEquals(EnumSet.of(ControlLine.RTS, ControlLine.DTR, ControlLine.CD), usb.serialPort.getControlLines());
        }

        // force error
        usb.close(EnumSet.of(UsbWrapper.OpenCloseFlags.NO_CONTROL_LINE_INIT));
        usb.open(EnumSet.of(UsbWrapper.OpenCloseFlags.NO_CONTROL_LINE_INIT, UsbWrapper.OpenCloseFlags.NO_IOMANAGER_THREAD));
        if (usb.serialDriver instanceof ProlificSerialDriver) {
            usb.serialPort.getRI(); // start background thread
        }
        usb.setParameters(19200, 8, 1, UsbSerialPort.PARITY_NONE);
        for (int i = 0; i < usb.serialDriver.getDevice().getInterfaceCount(); i++)
            usb.deviceConnection.releaseInterface(usb.serialDriver.getDevice().getInterface(i));
        usb.deviceConnection.close();

        try {
            usb.serialPort.setRTS(true);
            fail("error expected");
        } catch (IOException ignored) {
        }

        try {
            if (usb.serialDriver instanceof ProlificSerialDriver) {
                for(int i = 0; i < 10; i++) { // can take some time until background thread fails
                    usb.serialPort.getRI();
                    Thread.sleep(100);
                }
            } else {
                usb.serialPort.getRI();
            }
            fail("error expected");
        } catch (IOException ignored) {
        } catch (UnsupportedOperationException ignored) {
        }
    }

    @Test
    public void flowControlBase() throws Exception {
        usb.open();
        usb.setParameters(115200, 8, 1, UsbSerialPort.PARITY_NONE);
        assertEquals(FlowControl.NONE, usb.serialPort.getFlowControl());
        assertTrue(usb.serialPort.getSupportedFlowControl().contains(FlowControl.NONE));
        for(FlowControl flowControl : FlowControl.values()) {
            if(usb.serialPort.getSupportedFlowControl().contains(flowControl)) {
                usb.serialPort.setFlowControl(flowControl);
                assertEquals(flowControl, usb.serialPort.getFlowControl());
            } else {
                assertThrows(UnsupportedOperationException.class, () -> usb.serialPort.setFlowControl(flowControl));
            }
        }
    }

    @Test
    public void flowControlXonXoff() throws Exception {
        final byte[] off_on = new byte[]{'x',CommonUsbSerialPort.CHAR_XOFF,'y',CommonUsbSerialPort.CHAR_XON,'z'};
        final byte[] off_on_filtered = "xyz".getBytes();
        final XonXoffFilter filter;

        usb.open(EnumSet.of(UsbWrapper.OpenCloseFlags.NO_IOMANAGER_THREAD, UsbWrapper.OpenCloseFlags.NO_CONTROL_LINE_INIT));
        telnet.setParameters(115200, 8, 1, UsbSerialPort.PARITY_NONE);
        usb.setParameters(115200, 8, 1, UsbSerialPort.PARITY_NONE);
        if(!usb.serialPort.getSupportedFlowControl().contains(FlowControl.XON_XOFF)) {
            assertThrows(UnsupportedOperationException.class, () -> usb.serialPort.getXON());
        }
        if (!usb.serialPort.getSupportedFlowControl().contains(FlowControl.XON_XOFF_INLINE) &&
            !usb.serialPort.getSupportedFlowControl().contains(FlowControl.XON_XOFF)) {
            Assume.assumeTrue("flow control not supported", false);
        }
        if (usb.serialPort.getSupportedFlowControl().contains(FlowControl.XON_XOFF_INLINE) &&
                usb.serialPort.getSupportedFlowControl().contains(FlowControl.XON_XOFF)) {
            fail("only one of both XON_XOFF variants allowed");
        }
        if (usb.serialPort.getSupportedFlowControl().contains(FlowControl.XON_XOFF_INLINE)) {
            filter = new XonXoffFilter();
            usb.serialPort.setFlowControl(FlowControl.XON_XOFF_INLINE);
            assertEquals(FlowControl.XON_XOFF_INLINE, usb.serialPort.getFlowControl());
            assertTrue(filter.getXON());
            assertThat(filter.filter(off_on), equalTo(off_on_filtered));
            assertTrue(filter.getXON());
            assertThat(filter.filter(new byte[]{CommonUsbSerialPort.CHAR_XOFF}), equalTo(new byte[]{}));
            assertFalse(filter.getXON());
            assertThat(filter.filter(new byte[]{CommonUsbSerialPort.CHAR_XON}), equalTo(new byte[]{}));
            assertTrue(filter.getXON());
        } else {
            filter = null;
            usb.serialPort.setFlowControl(FlowControl.XON_XOFF);
            assertEquals(FlowControl.XON_XOFF, usb.serialPort.getFlowControl());
            assertTrue(usb.serialPort.getXON());
        }

        class TelnetXonXoff {
            void write(boolean on) throws Exception {
                byte[] data;
                int i;
                if (on) telnet.write(new byte[]{CommonUsbSerialPort.CHAR_XON});
                else    telnet.write(new byte[]{CommonUsbSerialPort.CHAR_XOFF});
                if (filter != null) {
                    data = usb.read(1);
                    assertEquals(1, data.length);
                    data = filter.filter(data);
                    assertEquals(on, filter.getXON());
                    assertEquals(0, data.length);
                } else {
                    for(i = 0; i < 20; i++) {
                        if (!usb.serialPort.getXON()) break;
                        Thread.sleep(10);
                    }
                    data = usb.read(-1, 0, 10);
                    assertEquals(0, data.length);
                    assertEquals(on, usb.serialPort.getXON());
                }

            }
        };
        TelnetXonXoff telnetXonXoff = new TelnetXonXoff();

        byte[] data;
        int i;
        int bufferSize;

        try {
            // fast off + on
            telnet.write(off_on);
            data = usb.read();
            if (filter != null) {
                assertThat(data, equalTo(off_on));
                assertTrue(filter.getXON());
            } else {
                assertThat(data, equalTo(off_on_filtered));
                assertTrue(usb.serialPort.getXON());
            }
            doReadWrite("");

            // USB write disabled -> send buffer full -> USB write -> SerialTimeoutException
            telnetXonXoff.write(false);
            bufferSize = usb.writeBufferSize;
            if (usb.serialDriver instanceof Cp21xxSerialDriver && usb.serialDriver.getPorts().size() > 1 && usb.serialPort.getPortNumber() == 0)
                bufferSize -= 64;
            byte[] wbuf = new byte[bufferSize];
            usb.write(wbuf);
            data = telnet.read(-1, 100);
            assertEquals(0, data.length);
            try {
                usb.write(new byte[1]);
                fail("write error expected when buffer full");
            } catch (SerialTimeoutException ignored) {
            }
            telnetXonXoff.write(true);
            usb.write(new byte[]{1});
            data = telnet.read(wbuf.length + 1);
            assertEquals(wbuf.length + 1, data.length);
            doReadWrite("");

            // no USB read -> receive buffer full -> XOFF -> USB read -> XON
            bufferSize = usb.readBufferSize;
            telnet.write(new byte[bufferSize]);
            data = telnet.read(1);
            assertThat(data, equalTo(new byte[]{UsbSerialPort.CHAR_XOFF}));
            data = usb.read(bufferSize, 2*bufferSize);
            assertEquals(bufferSize, data.length);
            data = telnet.read(1);
            if(usb.isCp21xxRestrictedPort && data.length > 1)
                data = new byte[]{data[data.length-1]};
            assertThat(data, equalTo(new byte[]{UsbSerialPort.CHAR_XON}));
            doReadWrite("");

            // retaining XOFF state over mode change is device specific
            telnetXonXoff.write(false);
            usb.serialPort.setFlowControl(FlowControl.NONE);
            usb.serialPort.setFlowControl(filter != null ? FlowControl.XON_XOFF_INLINE : FlowControl.XON_XOFF);
            if (usb.serialDriver instanceof ProlificSerialDriver) { // only PL3032 retains XOFF state
                usb.write(new byte[1]);
                data = telnet.read(1, 100);
                assertEquals(0, data.length);
                telnetXonXoff.write(true);
                data = telnet.read(1, 100);
                assertEquals(1, data.length);
            }
            doReadWrite("");

            // mode retained over close, retaining XOFF state is device specific
            telnetXonXoff.write(false);
            usb.close(EnumSet.of(UsbWrapper.OpenCloseFlags.NO_IOMANAGER_THREAD, UsbWrapper.OpenCloseFlags.NO_CONTROL_LINE_INIT));
            usb.open(EnumSet.of(UsbWrapper.OpenCloseFlags.NO_IOMANAGER_THREAD, UsbWrapper.OpenCloseFlags.NO_CONTROL_LINE_INIT));
            usb.setParameters(115200, 8, 1, UsbSerialPort.PARITY_NONE);
            if (filter != null) {
                assertEquals(FlowControl.XON_XOFF_INLINE, usb.serialPort.getFlowControl());
            } else {
                assertEquals(FlowControl.XON_XOFF, usb.serialPort.getFlowControl());
                for (i = 0; i < 20; i++) {
                    if (usb.serialPort.getXON()) break;
                    Thread.sleep(10);
                }
                assertTrue(usb.serialPort.getXON());
            }
            if (usb.serialDriver instanceof ProlificSerialDriver) { // only PL3032 retains XOFF state
                usb.write(new byte[1]);
                data = telnet.read(1, 100);
                assertEquals(0, data.length);
                telnetXonXoff.write(true);
                data = telnet.read(1, 100);
                assertEquals(1, data.length);
            }
            doReadWrite("");

        } finally {
            telnet.write(new byte[]{CommonUsbSerialPort.CHAR_XON});
            if (filter != null) {
                usb.read(1);
            }
            usb.write(new byte[]{CommonUsbSerialPort.CHAR_XON});
            telnet.read(1);
        }
    }

    @Test
    public void flowControlRtsCts() throws Exception {
        flowControlHw(FlowControl.RTS_CTS);
    }

    @Test
    public void flowControlDtrDsr() throws Exception {
        flowControlHw(FlowControl.DTR_DSR);
    }

    private void flowControlHw(FlowControl flowControl) throws Exception {
        byte[] buf = new byte[]{0x30, 0x31, 0x32};
        byte[] buf64 = new byte[64];
        byte[] data;
        int i;

        int controlLineWait = 3; // msec
        boolean outputLineReadable = false; // getControlLines returns configured value
        FlowControl_OutputLineLocked outputLineLocked = FlowControl_OutputLineLocked.FALSE;
        boolean outputLineSet = false;
        if(usb.serialDriver instanceof ProlificSerialDriver) {
            outputLineSet = true; // line set to 'true' on setFlowControl
            outputLineLocked = FlowControl_OutputLineLocked.TRUE;  // setRts/Dtr has no effect
        }
        if(usb.serialDriver instanceof Cp21xxSerialDriver) {
            outputLineSet = true;
            outputLineLocked = FlowControl_OutputLineLocked.ON_BUFFER_FULL;
            outputLineReadable = true; // getControlLines returns actual value
        }
        if(usb.serialDriver instanceof FtdiSerialDriver) {
            outputLineLocked = FlowControl_OutputLineLocked.ON_BUFFER_FULL;
        }

        usb.open(EnumSet.of(UsbWrapper.OpenCloseFlags.NO_CONTROL_LINE_INIT, UsbWrapper.OpenCloseFlags.NO_IOMANAGER_THREAD));
        telnet.setParameters(115200, 8, 1, UsbSerialPort.PARITY_NONE);
        usb.setParameters(115200, 8, 1, UsbSerialPort.PARITY_NONE);

        // early exit, if flow control not supported
        if (!usb.serialPort.getSupportedFlowControl().contains(flowControl))
            Assume.assumeTrue("flow control not supported", false);
        assertEquals(usb.inputLinesConnected ? EnumSet.of(ControlLine.RI) : EnumSet.noneOf(ControlLine.class), usb.serialPort.getControlLines()); // [1]
        usb.serialPort.setFlowControl(flowControl);
        assertEquals(flowControl, usb.serialPort.getFlowControl());
        if (!usb.inputLinesConnected)
            Assume.assumeTrue("flow control lines not connected", false);

        // test output line state by reading corresponding input line
        boolean m = flowControl == FlowControl.RTS_CTS;
        Thread.sleep(controlLineWait); // required by pl2303
        if(outputLineSet) { // was not set before enabling flow control at [1]
            assertTrue(usb.serialPort.getControlLines().contains(m ? ControlLine.CTS : ControlLine.DSR));       // actual value
            assertFalse(m ? usb.serialPort.getRTS() : usb.serialPort.getDTR());                                 // configured value
            if(outputLineReadable) {
                assertTrue(usb.serialPort.getControlLines().contains(m ? ControlLine.RTS : ControlLine.DTR));   // actual value
            } else {
                assertFalse(usb.serialPort.getControlLines().contains(m ? ControlLine.RTS : ControlLine.DTR));  // configured value
            }
        } else {
            assertTrue(usb.serialPort.getControlLines().contains(ControlLine.RI));
        }
        if(m) usb.serialPort.setRTS(true); else usb.serialPort.setDTR(true);
        assertTrue(usb.serialPort.getControlLines().contains(m ? ControlLine.CTS : ControlLine.DSR));
        if(m) usb.serialPort.setRTS(false); else usb.serialPort.setDTR(false);
        if(outputLineLocked == FlowControl_OutputLineLocked.TRUE) {
            assertTrue(usb.serialPort.getControlLines().contains(m ? ControlLine.CTS : ControlLine.DSR));
        } else {
            assertFalse(usb.serialPort.getControlLines().contains(m ? ControlLine.CTS : ControlLine.DSR));
        }

        // read & write
        usb.serialPort.setFlowControl(m ? FlowControl.RTS_CTS : FlowControl.DTR_DSR);
        if(!outputLineSet) {
            if (m) usb.serialPort.setRTS(true); else usb.serialPort.setDTR(true);
        }
        telnet.write(buf);
        data = usb.read(buf.length, -1, 100);
        assertThat(data, equalTo(buf));
        usb.write(buf);
        data = telnet.read(buf.length, 100);
        assertThat(data, equalTo(buf));

        // write disabled + continued
        if(m) usb.serialPort.setDTR(true); else usb.serialPort.setRTS(true);
        Thread.sleep(controlLineWait);
        assertFalse(usb.serialPort.getControlLines().contains(m ? ControlLine.CTS : ControlLine.DSR));
        telnet.write(buf);
        data = usb.read(buf.length, -1, 100);
        assertThat(data, equalTo(buf));
        usb.write(buf);
        data = telnet.read(buf.length, 200); // stopped
        assertThat(data, equalTo(new byte[0]));

        if(m) usb.serialPort.setDTR(false); else usb.serialPort.setRTS(false);
        Thread.sleep(controlLineWait);
        assertTrue(usb.serialPort.getControlLines().contains(m ? ControlLine.CTS : ControlLine.DSR));
        data = telnet.read(buf.length, 100); // continued
        assertThat(data, equalTo(buf));

        // write disabled -> buffer full -> SerialTimeoutException
        if(m) usb.serialPort.setDTR(true); else usb.serialPort.setRTS(true);
        Thread.sleep(controlLineWait);
        assertFalse(usb.serialPort.getControlLines().contains(m ? ControlLine.CTS : ControlLine.DSR));
        usb.write(buf64);
        data = telnet.read(buf64.length, 200);
        assertThat(data, equalTo(new byte[0]));
        try {
            for (i = 0; i < 80; i++) {
                usb.write(buf64);
            }
            fail("write error expected when buffer full");
        } catch(SerialTimeoutException ignored) {
        }

        long t1 = System.currentTimeMillis();
        try {
            usb.serialPort.write(buf64, 200);
            fail("write error expected when buffer full");
        } catch(SerialTimeoutException ignored) {
            long t2 = System.currentTimeMillis();
            assertTrue("expected IOException after 200msec timeout, got "+(t2-t1)+"msec", t2-t1 >= 200);
        }

        // continue write
        if(m) usb.serialPort.setDTR(false); else usb.serialPort.setRTS(false);
        Thread.sleep(controlLineWait);

        assertTrue(usb.serialPort.getControlLines().contains(m ? ControlLine.CTS : ControlLine.DSR));
        data = telnet.read(buf64.length, 200);
        Thread.sleep(100); // 64 bytes are free again after 4.4ms
        usb.write(buf64);

        // no read -> buffer full -> RTS/DTR off
        class NoRead {
            void run() throws Exception {
                assertTrue(usb.serialPort.getControlLines().contains(m ? ControlLine.CTS : ControlLine.DSR));
                int i;
                for (i = 0; i < 120 && usb.serialPort.getControlLines().contains(m ? ControlLine.CTS : ControlLine.DSR); i++) {
                    telnet.write(buf64);
                    Thread.sleep(controlLineWait);
                }
                assertFalse(usb.serialPort.getControlLines().contains(m ? ControlLine.CTS : ControlLine.DSR));

                byte[] data = usb.read(-1, i*64, 100);
                Thread.sleep(controlLineWait);
                assertTrue(usb.serialPort.getControlLines().contains(m ? ControlLine.CTS : ControlLine.DSR));
            }
        }

        new NoRead().run();

        // no read -> buffer full -> RTS/DTR off -> output line locked
        if(outputLineLocked != FlowControl_OutputLineLocked.TRUE) {
            assertTrue(usb.serialPort.getControlLines().contains(m ? ControlLine.CTS : ControlLine.DSR));
            for(i = 0; i < 120 && usb.serialPort.getControlLines().contains(m ? ControlLine.CTS : ControlLine.DSR); i++) {
                telnet.write(buf64);
                Thread.sleep(controlLineWait);
            }
            assertFalse(usb.serialPort.getControlLines().contains(m ? ControlLine.CTS : ControlLine.DSR));
            if(m) usb.serialPort.setRTS(true); else usb.serialPort.setDTR(true);
            Thread.sleep(controlLineWait);
            if(outputLineLocked == FlowControl_OutputLineLocked.ON_BUFFER_FULL)
                assertFalse(usb.serialPort.getControlLines().contains(m ? ControlLine.CTS : ControlLine.DSR));
            else
                assertTrue(usb.serialPort.getControlLines().contains(m ? ControlLine.CTS : ControlLine.DSR));
            data = usb.read(-1, i*64, 100);
        }

        // mode retained over close
        assertEquals(flowControl, usb.serialPort.getFlowControl());
        if(m) usb.serialPort.setRTS(true); else usb.serialPort.setDTR(true);
        assertTrue(usb.serialPort.getControlLines().contains(m ? ControlLine.CTS : ControlLine.DSR));
        usb.close(EnumSet.of(UsbWrapper.OpenCloseFlags.NO_CONTROL_LINE_INIT));
        usb.open(EnumSet.of(UsbWrapper.OpenCloseFlags.NO_CONTROL_LINE_INIT, UsbWrapper.OpenCloseFlags.NO_IOMANAGER_THREAD));
        assertEquals(flowControl, usb.serialPort.getFlowControl());
        assertTrue(m ? usb.serialPort.getRTS() : usb.serialPort.getDTR());
        assertTrue(usb.serialPort.getControlLines().contains(m ? ControlLine.CTS : ControlLine.DSR));
        new NoRead().run();
    }

    @Test
    public void setBreak() throws Exception {
        usb.open();
        telnet.setParameters(19200, 8, 1, UsbSerialPort.PARITY_NONE);
        usb.setParameters(19200, 8, 1, UsbSerialPort.PARITY_NONE);
        doReadWrite("");
        usb.serialPort.setBreak(true);
        Thread.sleep(100);
        usb.serialPort.setBreak(false);
        // RFC2217 has SET_CONTROL + REQ_BREAK_STATE request, but this is not supported by pyserial
        // as there is no easy notification on <break> condition. By default break is returned as
        // 0 byte on Linux, see https://man7.org/linux/man-pages/man3/termios.3.html -> BRKINT
        byte[] data = telnet.read(1);
        if (usb.serialDriver instanceof CdcAcmSerialDriver) {
            // BREAK forwarding not implemented by arduino_leonardo_bridge.ino
            assertThat("<break>", data, equalTo(new byte[]{}));
        } else if(usb.isCp21xxRestrictedPort) {
            assertThat("<break>", data, equalTo(new byte[]{0x55})); // send the last byte again?
        } else {
            assertThat("<break>", data, equalTo(new byte[]{0}));
        }
        doReadWrite("");
    }

    @Test
    public void deviceConnection() throws Exception {
        byte[] buf = new byte[256];
        usb.open(EnumSet.of(UsbWrapper.OpenCloseFlags.NO_IOMANAGER_THREAD));
        usb.setParameters(115200, 8, 1, UsbSerialPort.PARITY_NONE);

        usb.write("x".getBytes());
        usb.serialPort.read(buf, 1000);
        usb.serialPort.setRTS(true);
        try {
            usb.serialPort.getRI();
        } catch (UnsupportedOperationException ignored) {
        }
        boolean purged;
        try {
            usb.serialPort.purgeHwBuffers(true, true);
            purged = true;
        } catch (UnsupportedOperationException ex) {
            purged = false;
        }
        usb.deviceConnection.close();
        try { // only Prolific driver has early exit if nothing changed
            usb.setParameters(115200, 8, 1, UsbSerialPort.PARITY_NONE);
            if(!(usb.serialDriver instanceof ProlificSerialDriver))
                fail("setParameters error expected");
        } catch (IOException ignored) {
        }
        try {
            usb.setParameters(57600, 8, 1, UsbSerialPort.PARITY_NONE);
            fail("setParameters error expected");
        } catch (IOException ignored) {
        }
        try {
            usb.write("x".getBytes());
            fail("write error expected");
        } catch (IOException ignored) {
        }
        try {
            usb.serialPort.read(buf, 1000);
            fail("read error expected");
        } catch (IOException ignored) {
        }
        try {
            usb.serialPort.read(buf, 0);
            fail("read error expected");
        } catch (IOException ignored) {
        }
        try {
            usb.serialPort.setRTS(true);
            fail("setRts error expected");
        } catch (IOException ignored) {
        }
        try {
            if(usb.serialDriver instanceof ProlificSerialDriver)
                Thread.sleep(600); // wait for background thread
            usb.serialPort.getRI();
            fail("getRI error expected");
        } catch (IOException ignored) {
        } catch (UnsupportedOperationException ignored) {
        }
        if(purged) {
            usb.serialPort.purgeHwBuffers(false, false);
            try {
                usb.serialPort.purgeHwBuffers(true, false);
                fail("purgeHwBuffers(write) error expected");
            } catch (IOException ignored) {
            }
            try {
                usb.serialPort.purgeHwBuffers(false, true);
                fail("purgeHwBuffers(read) error expected");
            } catch (IOException ignored) {
            }
        }
        try {
            usb.serialPort.setBreak(true);
            fail("setBreak error expected");
        } catch (IOException ignored) {
        }
        usb.close(EnumSet.of(UsbWrapper.OpenCloseFlags.NO_DEVICE_CONNECTION));
        try {
            usb.open(EnumSet.of(UsbWrapper.OpenCloseFlags.NO_IOMANAGER_THREAD, UsbWrapper.OpenCloseFlags.NO_DEVICE_CONNECTION));
            fail("open error expected");
        } catch (Exception ignored) {
        }

        usb.open(EnumSet.of(UsbWrapper.OpenCloseFlags.NO_IOMANAGER_THREAD));
        usb.write("x".getBytes());
        UsbDeviceConnection otherDeviceConnection = usbManager.openDevice(usb.serialDriver.getDevice());
        usb.write("x".getBytes());
        otherDeviceConnection.close();
        usb.write("x".getBytes());

        // already queued read request is not interrupted by closing deviceConnection and test would hang
    }

    @Test
    public void commonMethods() throws Exception {
        String s;
        assertNotNull(usb.serialPort.getDriver());
        assertEquals(usb.serialDriver, usb.serialPort.getDriver());
        assertNotNull(usb.serialPort.getDevice());
        assertEquals(usb.serialDriver.getDevice(), usb.serialPort.getDevice());
        assertEquals(test_device_port, usb.serialPort.getPortNumber());
        s = usb.serialDriver.toString();
        assertNotEquals(0, s.length());

        assertFalse(usb.serialPort.isOpen());
        usb.open();
        assertTrue(usb.serialPort.isOpen());

        s = usb.serialPort.getSerial();
        // with target sdk 29 can throw SecurityException before USB permission dialog is confirmed
        // not all devices implement serial numbers. some observed values are:
        // FT232         00000000, FTGH4NTX, ...
        // FT2232        <null>
        // CP2102        0001
        // CP2105        0035E46E
        // CH340         <null>
        // PL2303        <null>
        // CDC:Microbit  9900000037024e450034200b0000004a0000000097969901
        // CDC:Digispark <null>

        try {
            usb.open();
            fail("already open error expected");
        } catch (IOException ignored) {
        }
        try {
            byte[] buffer = new byte[0];
            usb.serialPort.read(buffer, UsbWrapper.USB_READ_WAIT);
            fail("read buffer to small expected");
        } catch(IllegalArgumentException ignored) {}
        try {
            byte[] buffer = new byte[1];
            usb.serialPort.read(buffer, 0, UsbWrapper.USB_READ_WAIT);
            fail("read length to small expected");
        } catch(IllegalArgumentException ignored) {}

        // use driver that does not override base class
        UsbSerialDriver wrongSerialDriver = new ChromeCcdSerialDriver(usb.serialDriver.getDevice());
        UsbSerialPort wrongSerialPort = wrongSerialDriver.getPorts().get(0);
        assertThrows(UnsupportedOperationException.class, wrongSerialPort::getCD);
        assertThrows(UnsupportedOperationException.class, wrongSerialPort::getCTS);
        assertThrows(UnsupportedOperationException.class, wrongSerialPort::getDSR);
        assertThrows(UnsupportedOperationException.class, wrongSerialPort::getDTR);
        assertThrows(UnsupportedOperationException.class, () -> wrongSerialPort.setDTR(true));
        assertThrows(UnsupportedOperationException.class, wrongSerialPort::getRI);
        assertThrows(UnsupportedOperationException.class, wrongSerialPort::getRTS);
        assertThrows(UnsupportedOperationException.class, () -> wrongSerialPort.setRTS(true));
        assertEquals(EnumSet.noneOf(ControlLine.class), wrongSerialPort.getSupportedControlLines());
        assertThrows(UnsupportedOperationException.class, wrongSerialPort::getControlLines);
        assertEquals(EnumSet.of(FlowControl.NONE), wrongSerialPort.getSupportedFlowControl());
        assertEquals(FlowControl.NONE, wrongSerialPort.getFlowControl());
        wrongSerialPort.setFlowControl(FlowControl.NONE);
        assertThrows(UnsupportedOperationException.class, () -> wrongSerialPort.setFlowControl(FlowControl.RTS_CTS));
        assertThrows(UnsupportedOperationException.class, () -> wrongSerialPort.purgeHwBuffers(true, true));
        assertThrows(UnsupportedOperationException.class, () -> wrongSerialPort.setBreak(true));
    }

    @Test
    public void ftdiMethods() throws Exception {
        Assume.assumeTrue("only for FTDI", usb.serialDriver instanceof FtdiSerialDriver);

        byte[] b;
        usb.open();
        usb.setParameters(115200, 8, 1, UsbSerialPort.PARITY_NONE);
        telnet.setParameters(115200, 8, 1, UsbSerialPort.PARITY_NONE);

        FtdiSerialDriver.FtdiSerialPort ftdiSerialPort = (FtdiSerialDriver.FtdiSerialPort) usb.serialPort;
        int lt = ftdiSerialPort.getLatencyTimer();
        ftdiSerialPort.setLatencyTimer(1);
        telnet.write("x".getBytes());
        b = usb.read(1);
        long t1 = System.currentTimeMillis();
        telnet.write("x".getBytes());
        b = usb.read(1);
        ftdiSerialPort.setLatencyTimer(100);
        long t2 = System.currentTimeMillis();
        telnet.write("x".getBytes());
        b = usb.read(1);
        long t3 = System.currentTimeMillis();
        ftdiSerialPort.setLatencyTimer(lt);
        assertTrue("latency 1: expected < 100, got "+ (t2-t1), (t2-t1) < 100);
        assertTrue("latency 100: expected >= 100, got " + (t3-t2), (t3-t2) >= 100);

        usb.deviceConnection.close();
        try {
            ftdiSerialPort.getLatencyTimer();
            fail("getLatencyTimer error expected");
        } catch (IOException ignored) {}
        usb.deviceConnection.close();
        try {
            ftdiSerialPort.setLatencyTimer(1);
            fail("setLatencyTimer error expected");
        } catch (IOException ignored) {}
    }
}
<|MERGE_RESOLUTION|>--- conflicted
+++ resolved
@@ -1,2560 +1,2551 @@
-/*
- * restrictions
- *  - as real hardware is used, timing might need tuning. see:
- *      - Thread.sleep(...)
- *      - obj.wait(...)
- *  - missing functionality on certain devices, see:
- *      - if(rfc2217_server_nonstandard_baudrates)
- *      - if(usbSerialDriver instanceof ...)
- *
- */
-package com.hoho.android.usbserial;
-
-import android.content.Context;
-import android.hardware.usb.UsbDevice;
-import android.hardware.usb.UsbDeviceConnection;
-import android.hardware.usb.UsbManager;
-import android.os.Process;
-import androidx.test.core.app.ApplicationProvider;
-import androidx.test.platform.app.InstrumentationRegistry;
-import androidx.test.runner.AndroidJUnit4;
-import android.util.Log;
-
-import com.hoho.android.usbserial.driver.CdcAcmSerialDriver;
-import com.hoho.android.usbserial.driver.Ch34xSerialDriver;
-import com.hoho.android.usbserial.driver.ChromeCcdSerialDriver;
-import com.hoho.android.usbserial.driver.CommonUsbSerialPort;
-import com.hoho.android.usbserial.driver.CommonUsbSerialPortWrapper;
-import com.hoho.android.usbserial.driver.Cp21xxSerialDriver;
-import com.hoho.android.usbserial.driver.FtdiSerialDriver;
-import com.hoho.android.usbserial.driver.GsmModemSerialDriver;
-import com.hoho.android.usbserial.driver.ProbeTable;
-import com.hoho.android.usbserial.driver.ProlificSerialDriver;
-import com.hoho.android.usbserial.driver.ProlificSerialPortWrapper;
-import com.hoho.android.usbserial.driver.SerialTimeoutException;
-import com.hoho.android.usbserial.driver.UsbSerialDriver;
-import com.hoho.android.usbserial.driver.UsbSerialPort;
-import com.hoho.android.usbserial.driver.UsbSerialProber;
-import com.hoho.android.usbserial.util.SerialInputOutputManager;
-import com.hoho.android.usbserial.util.TelnetWrapper;
-import com.hoho.android.usbserial.util.TestBuffer;
-import com.hoho.android.usbserial.util.UsbWrapper;
-import com.hoho.android.usbserial.driver.UsbSerialPort.ControlLine;
-import com.hoho.android.usbserial.driver.UsbSerialPort.FlowControl;
-import com.hoho.android.usbserial.util.XonXoffFilter;
-
-
-import org.junit.After;
-import org.junit.AfterClass;
-import org.junit.Assume;
-import org.junit.Before;
-import org.junit.BeforeClass;
-import org.junit.Rule;
-import org.junit.Test;
-import org.junit.rules.TestRule;
-import org.junit.rules.TestWatcher;
-import org.junit.runner.Description;
-import org.junit.runner.RunWith;
-
-import java.io.IOException;
-import java.nio.BufferOverflowException;
-import java.util.Arrays;
-import java.util.EnumSet;
-import java.util.List;
-import java.util.concurrent.Executors;
-import java.util.concurrent.ScheduledExecutorService;
-import java.util.concurrent.ScheduledFuture;
-import java.util.concurrent.TimeUnit;
-
-import static org.hamcrest.CoreMatchers.anyOf;
-import static org.hamcrest.MatcherAssert.assertThat;
-import static org.hamcrest.CoreMatchers.equalTo;
-import static org.junit.Assert.assertEquals;
-import static org.junit.Assert.assertFalse;
-import static org.junit.Assert.assertNotEquals;
-import static org.junit.Assert.assertNotNull;
-import static org.junit.Assert.assertNull;
-import static org.junit.Assert.assertThrows;
-import static org.junit.Assert.assertTrue;
-import static org.junit.Assert.fail;
-
-@RunWith(AndroidJUnit4.class)
-public class DeviceTest {
-    private final static String  TAG = DeviceTest.class.getSimpleName();
-
-    enum FlowControl_OutputLineLocked { FALSE, ON_BUFFER_FULL, TRUE }
-
-    // testInstrumentationRunnerArguments configuration
-
-    private static String  rfc2217_server_host;
-    private static int     rfc2217_server_port = 2217;
-    private static boolean rfc2217_server_nonstandard_baudrates;
-    private static String  test_device_driver;
-    private static int     test_device_port;
-
-    private Context context;
-    private UsbManager usbManager;
-    UsbWrapper usb;
-    static TelnetWrapper telnet;
-
-    @Rule
-    public TestRule watcher = new TestWatcher() {
-        protected void starting(Description description) {
-            Log.i(TAG, "===== starting test: " + description.getMethodName()+ " =====");
-        }
-    };
-
-    @BeforeClass
-    public static void setUpFixture() throws Exception {
-        rfc2217_server_host                  =                 InstrumentationRegistry.getArguments().getString("rfc2217_server_host");
-        rfc2217_server_nonstandard_baudrates = Boolean.valueOf(InstrumentationRegistry.getArguments().getString("rfc2217_server_nonstandard_baudrates"));
-        test_device_driver                   =                 InstrumentationRegistry.getArguments().getString("test_device_driver");
-        test_device_port                     = Integer.valueOf(InstrumentationRegistry.getArguments().getString("test_device_port","-1"));
-
-        // postpone parts of fixture setup to first test, because exceptions are not reported for @BeforeClass
-        // and test terminates with misleading 'Empty test suite'
-        telnet = new TelnetWrapper(rfc2217_server_host, rfc2217_server_port);
-    }
-
-    @Before
-    public void setUp() throws Exception {
-        telnet.setUp();
-
-        context = ApplicationProvider.getApplicationContext();
-        usbManager = (UsbManager) context.getSystemService(Context.USB_SERVICE);
-        List<UsbSerialDriver> availableDrivers = UsbSerialProber.getDefaultProber().findAllDrivers(usbManager);
-        if(availableDrivers.isEmpty()) {
-            ProbeTable customTable = new ProbeTable();
-            customTable.addProduct(0x2342, 0x8036, CdcAcmSerialDriver.class); // arduino multiport cdc witch custom VID
-            availableDrivers = new UsbSerialProber(customTable).findAllDrivers(usbManager);
-        }
-        assertEquals("no USB device found", 1, availableDrivers.size());
-        UsbSerialDriver usbSerialDriver = availableDrivers.get(0);
-        if(test_device_driver != null) {
-            String driverName = usbSerialDriver.getClass().getSimpleName();
-            assertEquals(test_device_driver+"SerialDriver", driverName);
-        }
-        if (test_device_port == -1) {
-            test_device_port = usbSerialDriver.getPorts().size() - 1;
-        } else {
-            assertTrue( usbSerialDriver.getPorts().size() > test_device_port);
-        }
-        usb = new UsbWrapper(context, usbSerialDriver, test_device_port);
-        usb.setUp();
-
-        Log.i(TAG, "Using USB device "+ usb.serialPort.toString()+" driver="+usb.serialDriver.getClass().getSimpleName());
-        telnet.read(-1); // doesn't look necessary here, but very often after usb permission dialog the first test failed with telnet garbage
-    }
-
-    @After
-    public void tearDown() throws IOException {
-        if(usb != null)
-            usb.tearDown();
-        telnet.tearDown();
-    }
-
-    @AfterClass
-    public static void tearDownFixture() throws Exception {
-        telnet.tearDownFixture();
-    }
-
-    // clone of org.apache.commons.lang3.StringUtils.indexOfDifference + optional startpos
-    private static int indexOfDifference(final CharSequence cs1, final CharSequence cs2) {
-        return indexOfDifference(cs1, cs2, 0, 0);
-    }
-
-    private static int indexOfDifference(final CharSequence cs1, final CharSequence cs2, int cs1startpos, int cs2startpos) {
-        if (cs1 == cs2) {
-            return -1;
-        }
-        if (cs1 == null || cs2 == null) {
-            return 0;
-        }
-        if(cs1startpos < 0 || cs2startpos < 0)
-            return -1;
-        int i, j;
-        for (i = cs1startpos, j = cs2startpos; i < cs1.length() && j < cs2.length(); ++i, ++j) {
-            if (cs1.charAt(i) != cs2.charAt(j)) {
-                break;
-            }
-        }
-        if (j < cs2.length() || i < cs1.length()) {
-            return i;
-        }
-        return -1;
-    }
-
-    private int findDifference(final StringBuilder data, final StringBuilder expected) {
-        int length = 0;
-        int datapos = indexOfDifference(data, expected);
-        int expectedpos = datapos;
-        while(datapos != -1) {
-            int nextexpectedpos = -1;
-            int nextdatapos = datapos + 2;
-            int len = -1;
-            if(nextdatapos + 10 < data.length()) { // try to sync data+expected, assuming that data is lost, but not corrupted
-                String nextsub = data.substring(nextdatapos, nextdatapos + 10);
-                nextexpectedpos = expected.indexOf(nextsub, expectedpos);
-                if(nextexpectedpos >= 0) {
-                    len = nextexpectedpos - expectedpos - 2;
-                }
-            }
-            Log.i(TAG, "difference at " + datapos + " len " + len );
-            Log.d(TAG, "       got " +     data.substring(Math.max(datapos - 20, 0), Math.min(datapos + 20, data.length())));
-            Log.d(TAG, "  expected " + expected.substring(Math.max(expectedpos - 20, 0), Math.min(expectedpos + 20, expected.length())));
-            datapos = indexOfDifference(data, expected, nextdatapos, nextexpectedpos);
-            expectedpos = nextexpectedpos + (datapos  - nextdatapos);
-            if(len==-1) length=-1;
-            else        length+=len;
-        }
-        return length;
-    }
-
-    private void doReadWrite(String reason) throws Exception {
-        doReadWrite(reason, -1);
-    }
-    private void doReadWrite(String reason, int readWait) throws Exception {
-        byte[] buf1 = new byte[]{ 0x30, 0x31, 0x32, 0x33, 0x34, 0x35, 0x36, 0x55, 0x55};
-        byte[] buf2 = new byte[]{ 0x20, 0x21, 0x22, 0x23, 0x24, 0x25, 0x26, 0x55, 0x55};
-        byte[] data;
-
-        telnet.write(buf1);
-        data = usb.read(buf1.length, -1, readWait);
-        assertThat(reason, data, equalTo(buf1)); // includes array content in output
-        if(usb.isCp21xxRestrictedPort && usb.serialPort.getFlowControl() == FlowControl.XON_XOFF)
-            data = telnet.read(); // discard flow control
-        usb.write(buf2);
-        data = telnet.read(buf2.length, readWait);
-        assertThat(reason, data, equalTo(buf2));
-    }
-
-    private void purgeWriteBuffer(int timeout) throws Exception {
-        try {
-            Log.d(TAG, " purge begin");
-            usb.serialPort.purgeHwBuffers(true, false);
-        } catch(UnsupportedOperationException ignored) {}
-        byte[] data = telnet.read(-1, timeout);
-        int len = 0;
-        while(data.length != 0) {
-            len += data.length;
-            Log.d(TAG, " purge read " + data.length);
-            data = telnet.read(-1, timeout);
-        }
-        Log.d(TAG, " purge end " + len);
-    }
-
-    @Test
-    public void openClose() throws Exception {
-        try {
-            usb.serialPort.open(null);
-            fail("null connection error expected");
-        } catch (IllegalArgumentException ignored) {
-        }
-
-        usb.open();
-        telnet.setParameters(19200, 8, 1, UsbSerialPort.PARITY_NONE);
-        usb.setParameters(19200, 8, 1, UsbSerialPort.PARITY_NONE);
-        doReadWrite("");
-
-        try {
-            usb.serialPort.open(usb.deviceConnection);
-            fail("already open expected");
-        } catch (IOException ignored) {
-        }
-        doReadWrite("");
-
-        usb.close();
-        try {
-            usb.serialPort.close();
-            fail("already closed expected");
-        } catch (IOException ignored) {
-        }
-        try {
-            usb.write(new byte[]{0x00});
-            fail("write closed expected");
-        } catch(IOException ex) {
-            assertEquals("Connection closed", ex.getMessage());
-        }
-        try {
-            usb.read(1);
-            fail("read closed expected");
-        } catch(IOException ex) {
-            assertEquals("Connection closed", ex.getMessage());
-        }
-        try {
-            usb.setParameters(9600, 8, 1, UsbSerialPort.PARITY_NONE);
-            fail("error expected");
-        } catch (IOException ignored) {
-        } catch (NullPointerException ignored) {
-        }
-
-        usb.open();
-        telnet.setParameters(9600, 8, 1, UsbSerialPort.PARITY_NONE);
-        usb.setParameters(9600, 8, 1, UsbSerialPort.PARITY_NONE);
-        doReadWrite("");
-
-        // close port before iomanager
-        assertEquals(SerialInputOutputManager.State.RUNNING, usb.ioManager.getState());
-        usb.serialPort.close();
-        for (int i = 0; i < 1000; i++) {
-            if (usb.ioManager.getState() == SerialInputOutputManager.State.STOPPED)
-                break;
-            Thread.sleep(1);
-        }
-        try {
-            usb.read();
-            fail("closed expected");
-        } catch (IOException ex) {
-            assertEquals("java.io.IOException: Connection closed", ex.getMessage());
-        }
-        // assertEquals(SerialInputOutputManager.State.STOPPED, usb.usbIoManager.getState());
-        // unstable. null'ify not-stopped ioManager, else usbClose would try again
-        if(SerialInputOutputManager.State.STOPPED != usb.ioManager.getState())
-            usb.ioManager = null;
-        usb.close();
-
-        // close while waiting in read
-        class CloseRunnable implements Runnable {
-            boolean wait;
-            public void run() {
-                try {
-                    while(wait)
-                        Thread.sleep(1);
-                    Thread.sleep(5);
-                } catch (InterruptedException ignored) {
-                }
-                Log.d(TAG, "close");
-                usb.close();
-            }
-        }
-        usb.open(EnumSet.of(UsbWrapper.OpenCloseFlags.NO_IOMANAGER_THREAD));
-        CloseRunnable closer = new CloseRunnable();
-        closer.wait = true;
-        Thread th = new Thread(closer);
-        th.start();
-        try {
-            closer.wait = false;
-            usb.serialPort.read(new byte[256], 2000);
-
-            fail("closed expected");
-        } catch(IOException ex) {
-            assertFalse(usb.serialPort.isOpen());
-            assertEquals("Connection closed", ex.getMessage());
-        }
-        th.join();
-        closer.wait = true;
-        th = new Thread(closer);
-        th.start();
-        try {
-            closer.wait = false;
-            usb.serialPort.read(new byte[256], 0);
-            fail("closed expected");
-        } catch(IOException ex) {
-            assertFalse(usb.serialPort.isOpen());
-            assertEquals("Connection closed", ex.getMessage());
-        }
-        th.join();
-    }
-
-    @Test
-    public void prolificBaudRate() throws Exception {
-        Assume.assumeTrue("only for Prolific", usb.serialDriver instanceof ProlificSerialDriver);
-
-        int[] baudRates = {
-                75, 150, 300, 600, 1200, 1800, 2400, 3600, 4800, 7200, 9600, 14400, 19200,
-                28800, 38400, 57600, 115200, 128000, 134400, 161280, 201600, 230400, 268800,
-                403200, 460800, 614400, 806400, 921600, 1228800, 2457600, 3000000, /*6000000*/
-        };
-        usb.open();
-        Assume.assumeFalse("only for non PL2303G*", ProlificSerialPortWrapper.isDeviceTypeHxn(usb.serialPort)); // HXN does not use divisor
-
-        int minBaudRate = ProlificSerialPortWrapper.isDeviceTypeT(usb.serialPort) ? 6 : 46;
-        try {
-            usb.setParameters(minBaudRate-1, 8, 1, UsbSerialPort.PARITY_NONE);
-            fail("baud rate to low expected");
-        } catch(UnsupportedOperationException ignored) {}
-        usb.setParameters(minBaudRate, 8, 1, UsbSerialPort.PARITY_NONE);
-        usb.setParameters(384_000_000, 8, 1, UsbSerialPort.PARITY_NONE);
-        try {
-            usb.setParameters(384_000_001, 8, 1, UsbSerialPort.PARITY_NONE);
-            fail("baud rate to high expected");
-        } catch(UnsupportedOperationException ignored) {}
-        usb.setParameters(11_636_363, 8, 1, UsbSerialPort.PARITY_NONE);
-        try {
-            usb.setParameters(11_636_364, 8, 1, UsbSerialPort.PARITY_NONE);
-            fail("baud rate deviation to high expected");
-        } catch(UnsupportedOperationException ignored) {}
-
-        for(int baudRate : baudRates) {
-            int readWait = 500;
-            if(baudRate < 300) readWait = 1000;
-            if(baudRate < 150) readWait = 2000;
-            telnet.setParameters(baudRate, 8, 1, UsbSerialPort.PARITY_NONE);
-            usb.setParameters(baudRate, 8, 1, UsbSerialPort.PARITY_NONE);
-            doReadWrite(String.valueOf(baudRate), readWait);
-
-            usb.setParameters(baudRate + 1, 8, 1, UsbSerialPort.PARITY_NONE);
-            doReadWrite(String.valueOf(baudRate + 1), readWait);
-
-            // silent fallback to 9600 for unsupported baud rates
-            telnet.setParameters(9600, 8, 1, UsbSerialPort.PARITY_NONE);
-            usb.setParameters(baudRate + 1 + (1<<29), 8, 1, UsbSerialPort.PARITY_NONE);
-            doReadWrite(String.valueOf(baudRate + 1) + " + 1<<29", readWait);
-        }
-
-        // some PL2303... data sheets mention additional standard baud rates, others don't
-        // they do not work with my devices and linux driver also excludes them
-        baudRates = new int[]{110, 56000, 256000};
-        for(int baudRate : baudRates) {
-            int readWait = 500;
-            if(baudRate < 300) readWait = 1000;
-            if(baudRate < 150) readWait = 2000;
-            telnet.setParameters(baudRate, 8, 1, UsbSerialPort.PARITY_NONE);
-            usb.setParameters(baudRate, 8, 1, UsbSerialPort.PARITY_NONE);
-            doReadWrite(String.valueOf(baudRate), readWait);
-
-            // silent fallback to 9600 for unsupported baud rates
-            telnet.setParameters(9600, 8, 1, UsbSerialPort.PARITY_NONE);
-            usb.setParameters(baudRate + (1<<29), 8, 1, UsbSerialPort.PARITY_NONE);
-            doReadWrite(String.valueOf(baudRate) + " + 1<<29", readWait);
-        }
-    }
-
-    @Test
-    public void ftdiBaudRate() throws Exception {
-        Assume.assumeTrue("only for FTDI", usb.serialDriver instanceof FtdiSerialDriver);
-
-        usb.open();
-        try {
-            usb.setParameters(183, 8, 1, UsbSerialPort.PARITY_NONE);
-            fail("baud rate to low expected");
-        } catch (UnsupportedOperationException ignored) {
-        }
-        usb.setParameters(184, 8, 1, UsbSerialPort.PARITY_NONE);
-        usb.setParameters( 960000, 8, 1, UsbSerialPort.PARITY_NONE);
-        usb.setParameters(1000000, 8, 1, UsbSerialPort.PARITY_NONE);
-        usb.setParameters(1043478, 8, 1, UsbSerialPort.PARITY_NONE);
-        usb.setParameters(1090909, 8, 1, UsbSerialPort.PARITY_NONE);
-        usb.setParameters(1142857, 8, 1, UsbSerialPort.PARITY_NONE);
-        usb.setParameters(1200000, 8, 1, UsbSerialPort.PARITY_NONE);
-        usb.setParameters(1263157, 8, 1, UsbSerialPort.PARITY_NONE);
-        usb.setParameters(1333333, 8, 1, UsbSerialPort.PARITY_NONE);
-        usb.setParameters(1411764, 8, 1, UsbSerialPort.PARITY_NONE);
-        usb.setParameters(1500000, 8, 1, UsbSerialPort.PARITY_NONE);
-        try {
-            usb.setParameters((int)(2000000/1.04), 8, 1, UsbSerialPort.PARITY_NONE);
-            fail("baud rate error expected");
-        } catch (UnsupportedOperationException ignored) {
-        }
-        usb.setParameters((int)(2000000/1.03), 8, 1, UsbSerialPort.PARITY_NONE);
-        usb.setParameters(2000000, 8, 1, UsbSerialPort.PARITY_NONE);
-        usb.setParameters((int)(2000000*1.03), 8, 1, UsbSerialPort.PARITY_NONE);
-        try {
-            usb.setParameters((int)(2000000*1.04), 8, 1, UsbSerialPort.PARITY_NONE);
-            fail("baud rate error expected");
-        } catch (UnsupportedOperationException ignored) {
-        }
-        usb.setParameters(2000000, 8, 1, UsbSerialPort.PARITY_NONE);
-        usb.setParameters(3000000, 8, 1, UsbSerialPort.PARITY_NONE);
-        try {
-            usb.setParameters(4000000, 8, 1, UsbSerialPort.PARITY_NONE);
-            fail("baud rate to high expected");
-        } catch (UnsupportedOperationException ignored) {
-        }
-    }
-
-    @Test
-    public void Ch34xBaudRate() throws Exception {
-        Assume.assumeTrue("only for Ch34x", usb.serialDriver instanceof Ch34xSerialDriver);
-        usb.open();
-
-        int[] baudRates = {
-                115200, 230400, 256000, 307200, 460800, 921600, 1000000, 1228800
-        };
-        for (int baudRate : baudRates) {
-            telnet.setParameters(baudRate, 8, 1, UsbSerialPort.PARITY_NONE);
-            usb.setParameters(baudRate, 8, 1, UsbSerialPort.PARITY_NONE);
-            doReadWrite(baudRate + "");
-            try {
-                usb.setParameters(baudRate + (1 << 29), 8, 1, UsbSerialPort.PARITY_NONE);
-                doReadWrite(baudRate + "+(1<<29)");
-
-                usb.setParameters(baudRate - 1, 8, 1, UsbSerialPort.PARITY_NONE);
-                doReadWrite(baudRate + "-1");
-
-                usb.setParameters(baudRate + 1, 8, 1, UsbSerialPort.PARITY_NONE);
-                doReadWrite(baudRate + "+1");
-                if (baudRate == 921600)
-                    fail("error expected for " + baudRate + " baud");
-            } catch(AssertionError err) {
-                if (baudRate != 921600)
-                    throw(err);
-            }
-        }
-    }
-
-    @Test
-    public void baudRate() throws Exception {
-        usb.open();
-
-        if (false) { // default baud rate
-            // CP2102: only works if first connection after attaching device
-            // PL2303, FTDI: it's not 9600
-            telnet.setParameters(9600, 8, 1, UsbSerialPort.PARITY_NONE);
-
-            doReadWrite("");
-        }
-
-        // invalid values
-        try {
-            usb.setParameters(-1, 8, 1, UsbSerialPort.PARITY_NONE);
-            fail("invalid baud rate");
-        } catch (IllegalArgumentException ignored) {
-        }
-        try {
-            usb.setParameters(0, 8, 1, UsbSerialPort.PARITY_NONE);
-            fail("invalid baud rate");
-        } catch (IllegalArgumentException ignored) {
-        }
-        try {
-            usb.setParameters(1, 8, 1, UsbSerialPort.PARITY_NONE);
-            if (usb.serialDriver instanceof FtdiSerialDriver)
-                ;
-            else if (usb.serialDriver instanceof ProlificSerialDriver)
-                ;
-            else if (usb.serialDriver instanceof Cp21xxSerialDriver)
-                ;
-            else if (usb.serialDriver instanceof CdcAcmSerialDriver)
-                ;
-            else
-                fail("invalid baudrate 1");
-        } catch (UnsupportedOperationException ignored) { // ch340
-        } catch (IOException ignored) { // cp2105 second port
-        } catch (IllegalArgumentException ignored) {
-        }
-        try {
-            usb.setParameters(1<<31, 8, 1, UsbSerialPort.PARITY_NONE);
-            if (usb.serialDriver instanceof ProlificSerialDriver)
-                ;
-            else if (usb.serialDriver instanceof Cp21xxSerialDriver)
-                ;
-            else if (usb.serialDriver instanceof CdcAcmSerialDriver)
-                ;
-            else
-                fail("invalid baudrate 2^31");
-        } catch (ArithmeticException ignored) { // ch340
-        } catch (IOException ignored) { // cp2105 second port
-        } catch (IllegalArgumentException ignored) {
-        }
-
-        for(int baudRate : new int[] {300, 2400, 19200, 115200} ) {
-            if(baudRate == 300 && usb.isCp21xxRestrictedPort) {
-                try {
-                    usb.setParameters(baudRate, 8, 1, UsbSerialPort.PARITY_NONE);
-                    fail("baudrate 300 on cp21xx restricted port");
-                } catch (IOException ignored) {
-                }
-                continue;
-            }
-            telnet.setParameters(baudRate, 8, 1, UsbSerialPort.PARITY_NONE);
-            usb.setParameters(baudRate, 8, 1, UsbSerialPort.PARITY_NONE);
-
-            doReadWrite(baudRate+"/8N1");
-        }
-        if(rfc2217_server_nonstandard_baudrates && !usb.isCp21xxRestrictedPort) {
-            usb.setParameters(42000, 8, 1, UsbSerialPort.PARITY_NONE);
-            telnet.setParameters(42000, 8, 1, UsbSerialPort.PARITY_NONE);
-
-            byte[] buf1 = "abc".getBytes();
-            byte[] buf2 = "ABC".getBytes();
-            byte[] data1, data2;
-            usb.write(buf1);
-            data1 = telnet.read();
-            telnet.write(buf2);
-            data2 = usb.read();
-            if (usb.serialDriver instanceof Cp21xxSerialDriver) {
-                if (usb.serialDriver.getPorts().size() > 1) {
-                    // supported on cp2105 first port
-                    assertThat("42000/8N1", data1, equalTo(buf1));
-                    assertThat("42000/8N1", data2, equalTo(buf2));
-                } else {
-                    // not supported on cp2102
-                    assertNotEquals(data1, buf1);
-                    assertNotEquals(data2, buf2);
-                }
-            } else {
-                assertThat("42000/8N1", data1, equalTo(buf1));
-                assertThat("42000/8N1", data2, equalTo(buf2));
-            }
-        }
-        { // non matching baud rate
-            telnet.setParameters(19200, 8, 1, UsbSerialPort.PARITY_NONE);
-            usb.setParameters(2400, 8, 1, UsbSerialPort.PARITY_NONE);
-
-            byte[] data;
-            telnet.write("net2usb".getBytes());
-            data = usb.read();
-            assertNotEquals(7, data.length);
-            usb.write("usb2net".getBytes());
-            data = telnet.read();
-            assertNotEquals(7, data.length);
-        }
-    }
-
-    @Test
-    public void dataBits() throws Exception {
-        byte[] data;
-
-        usb.open();
-        for(int i: new int[] {0, 4, 9}) {
-            try {
-                usb.setParameters(19200, i, 1, UsbSerialPort.PARITY_NONE);
-                fail("invalid databits "+i);
-            } catch (IllegalArgumentException ignored) {
-            }
-        }
-
-        // telnet -> usb
-        usb.setParameters(19200, 8, 1, UsbSerialPort.PARITY_NONE);
-        telnet.setParameters(19200, 7, 1, UsbSerialPort.PARITY_NONE);
-        telnet.write(new byte[] {0x00});
-        Thread.sleep(10); // one bit is 0.05 milliseconds long, wait >> stop bit
-        telnet.write(new byte[] {(byte)0xff});
-        data = usb.read(2);
-        assertThat("19200/7N1", data, equalTo(new byte[] {(byte)0x80, (byte)0xff}));
-
-        telnet.setParameters(19200, 6, 1, UsbSerialPort.PARITY_NONE);
-        telnet.write(new byte[] {0x00});
-        Thread.sleep(10);
-        telnet.write(new byte[] {(byte)0xff});
-        data = usb.read(2);
-        assertThat("19000/6N1", data, equalTo(new byte[] {(byte)0xc0, (byte)0xff}));
-
-        telnet.setParameters(19200, 5, 1, UsbSerialPort.PARITY_NONE);
-        telnet.write(new byte[] {0x00});
-        Thread.sleep(10);
-        telnet.write(new byte[] {(byte)0xff});
-        data = usb.read(2);
-        assertThat("19000/5N1", data, equalTo(new byte[] {(byte)0xe0, (byte)0xff}));
-
-        // usb -> telnet
-        try {
-            telnet.setParameters(19200, 8, 1, UsbSerialPort.PARITY_NONE);
-            usb.setParameters(19200, 7, 1, UsbSerialPort.PARITY_NONE);
-            usb.write(new byte[]{0x00});
-            Thread.sleep(10);
-            usb.write(new byte[]{(byte) 0xff});
-            data = telnet.read(2);
-            assertThat("19000/7N1", data, equalTo(new byte[]{(byte) 0x80, (byte) 0xff}));
-        } catch (UnsupportedOperationException e) {
-                if(!usb.isCp21xxRestrictedPort)
-                    throw e;
-        }
-        try {
-            usb.setParameters(19200, 6, 1, UsbSerialPort.PARITY_NONE);
-            usb.write(new byte[]{0x00});
-            Thread.sleep(10);
-            usb.write(new byte[]{(byte) 0xff});
-            data = telnet.read(2);
-            assertThat("19000/6N1", data, equalTo(new byte[]{(byte) 0xc0, (byte) 0xff}));
-        } catch (UnsupportedOperationException e) {
-            if (!(usb.isCp21xxRestrictedPort || usb.serialDriver instanceof FtdiSerialDriver))
-                throw e;
-        }
-        try {
-            usb.setParameters(19200, 5, 1, UsbSerialPort.PARITY_NONE);
-            usb.write(new byte[] {0x00});
-            Thread.sleep(5);
-            usb.write(new byte[] {(byte)0xff});
-            data = telnet.read(2);
-            assertThat("19000/5N1", data, equalTo(new byte[] {(byte)0xe0, (byte)0xff}));
-        } catch (UnsupportedOperationException e) {
-            if (!(usb.isCp21xxRestrictedPort || usb.serialDriver instanceof FtdiSerialDriver))
-                throw e;
-        }
-    }
-
-    @Test
-    public void parity() throws Exception {
-        byte[] _8n1 = {(byte)0x00, (byte)0x01, (byte)0xfe, (byte)0xff};
-        byte[] _7n1 = {(byte)0x00, (byte)0x01, (byte)0x7e, (byte)0x7f};
-        byte[] _7o1 = {(byte)0x80, (byte)0x01, (byte)0xfe, (byte)0x7f};
-        byte[] _7e1 = {(byte)0x00, (byte)0x81, (byte)0x7e, (byte)0xff};
-        byte[] _7m1 = {(byte)0x80, (byte)0x81, (byte)0xfe, (byte)0xff};
-        byte[] _7s1 = {(byte)0x00, (byte)0x01, (byte)0x7e, (byte)0x7f};
-        byte[] data;
-
-        usb.open();
-        for(int i: new int[] {-1, 5}) {
-            try {
-                usb.setParameters(19200, 8, 1, i);
-                fail("invalid parity "+i);
-            } catch (IllegalArgumentException ignored) {
-            }
-        }
-        if(usb.isCp21xxRestrictedPort) {
-            usb.setParameters(19200, 8, 1, UsbSerialPort.PARITY_NONE);
-            usb.setParameters(19200, 8, 1, UsbSerialPort.PARITY_EVEN);
-            usb.setParameters(19200, 8, 1, UsbSerialPort.PARITY_ODD);
-            try {
-                usb.setParameters(19200, 8, 1, UsbSerialPort.PARITY_MARK);
-                fail("parity mark");
-            } catch (UnsupportedOperationException ignored) {}
-            try {
-                usb.setParameters(19200, 8, 1, UsbSerialPort.PARITY_SPACE);
-                fail("parity space");
-            } catch (UnsupportedOperationException ignored) {}
-            return;
-            // test below not possible as it requires unsupported 7 dataBits
-        }
-
-        // usb -> telnet
-        telnet.setParameters(19200, 8, 1, UsbSerialPort.PARITY_NONE);
-        usb.setParameters(19200, 8, 1, UsbSerialPort.PARITY_NONE);
-        usb.write(_8n1);
-        data = telnet.read(4);
-        assertThat("19200/8N1", data, equalTo(_8n1));
-
-        usb.setParameters(19200, 7, 1, UsbSerialPort.PARITY_ODD);
-        usb.write(_8n1);
-        data = telnet.read(4);
-        assertThat("19200/7O1", data, equalTo(_7o1));
-
-        usb.setParameters(19200, 7, 1, UsbSerialPort.PARITY_EVEN);
-        usb.write(_8n1);
-        data = telnet.read(4);
-        assertThat("19200/7E1", data, equalTo(_7e1));
-
-        if (usb.serialDriver instanceof CdcAcmSerialDriver) {
-            // not supported by arduino_leonardo_bridge.ino, other devices might support it
-            usb.setParameters(19200, 7, 1, UsbSerialPort.PARITY_MARK);
-            usb.setParameters(19200, 7, 1, UsbSerialPort.PARITY_SPACE);
-        } else {
-            usb.setParameters(19200, 7, 1, UsbSerialPort.PARITY_MARK);
-            usb.write(_8n1);
-            data = telnet.read(4);
-            assertThat("19200/7M1", data, equalTo(_7m1));
-
-            usb.setParameters(19200, 7, 1, UsbSerialPort.PARITY_SPACE);
-            usb.write(_8n1);
-            data = telnet.read(4);
-            assertThat("19200/7S1", data, equalTo(_7s1));
-        }
-
-        // telnet -> usb
-        usb.setParameters(19200, 8, 1, UsbSerialPort.PARITY_NONE);
-        telnet.setParameters(19200, 8, 1, UsbSerialPort.PARITY_NONE);
-        telnet.write(_8n1);
-        data = usb.read(4);
-        assertThat("19200/8N1", data, equalTo(_8n1));
-
-        telnet.setParameters(19200, 7, 1, UsbSerialPort.PARITY_ODD);
-        telnet.write(_8n1);
-        data = usb.read(4);
-        assertThat("19200/7O1", data, equalTo(_7o1));
-
-        telnet.setParameters(19200, 7, 1, UsbSerialPort.PARITY_EVEN);
-        telnet.write(_8n1);
-        data = usb.read(4);
-        assertThat("19200/7E1", data, equalTo(_7e1));
-
-        if (usb.serialDriver instanceof CdcAcmSerialDriver) {
-            // not supported by arduino_leonardo_bridge.ino, other devices might support it
-        } else {
-            telnet.setParameters(19200, 7, 1, UsbSerialPort.PARITY_MARK);
-            telnet.write(_8n1);
-            data = usb.read(4);
-            assertThat("19200/7M1", data, equalTo(_7m1));
-
-            telnet.setParameters(19200, 7, 1, UsbSerialPort.PARITY_SPACE);
-            telnet.write(_8n1);
-            data = usb.read(4);
-            assertThat("19200/7S1", data, equalTo(_7s1));
-
-            usb.setParameters(19200, 7, 1, UsbSerialPort.PARITY_ODD);
-            telnet.setParameters(19200, 8, 1, UsbSerialPort.PARITY_NONE);
-            telnet.write(_8n1);
-            data = usb.read(4);
-            assertThat("19200/8N1", data, equalTo(_7n1)); // read is resilient against errors
-        }
-    }
-
-    @Test
-    public void stopBits() throws Exception {
-        byte[] data;
-
-        usb.open();
-        for (int i : new int[]{0, 4}) {
-            try {
-                usb.setParameters(19200, 8, i, UsbSerialPort.PARITY_NONE);
-                fail("invalid stopbits " + i);
-            } catch (IllegalArgumentException ignored) {
-            }
-        }
-
-        if (usb.serialDriver instanceof CdcAcmSerialDriver) {
-            usb.setParameters(19200, 8, UsbSerialPort.STOPBITS_1_5, UsbSerialPort.PARITY_NONE);
-            // software based bridge in arduino_leonardo_bridge.ino is to slow for real test, other devices might support it
-        } else {
-            // shift stopbits into next byte, by using different databits
-            // a - start bit (0)
-            // o - stop bit  (1)
-            // d - data bit
-
-            // out 8N2:   addddddd doaddddddddo
-            //             1000001 0  10001111
-            // in 6N1:    addddddo addddddo
-            //             100000   101000
-            usb.setParameters(19200, 8, UsbSerialPort.STOPBITS_1, UsbSerialPort.PARITY_NONE);
-            telnet.setParameters(19200, 6, 1, UsbSerialPort.PARITY_NONE);
-            usb.write(new byte[]{(byte)0x41, (byte)0xf1});
-            data = telnet.read(2);
-            assertThat("19200/8N1", data, equalTo(new byte[]{1, 5}));
-
-            // out 8N2:   addddddd dooaddddddddoo
-            //             1000001 0   10011111
-            // in 6N1:    addddddo addddddo
-            //             100000   110100
-            try {
-                usb.setParameters(19200, 8, UsbSerialPort.STOPBITS_2, UsbSerialPort.PARITY_NONE);
-                telnet.setParameters(19200, 6, 1, UsbSerialPort.PARITY_NONE);
-                usb.write(new byte[]{(byte) 0x41, (byte) 0xf9});
-                data = telnet.read(2);
-                assertThat("19200/8N1", data, equalTo(new byte[]{1, 11}));
-            } catch(UnsupportedOperationException e) {
-                if(!usb.isCp21xxRestrictedPort)
-                    throw e;
-            }
-            try {
-                usb.setParameters(19200, 8, UsbSerialPort.STOPBITS_1_5, UsbSerialPort.PARITY_NONE);
-                // todo: could create similar test for 1.5 stopbits, by reading at double speed
-                //       but only some devices support 1.5 stopbits and it is basically not used any more
-            } catch(UnsupportedOperationException ignored) {
-            }
-        }
-    }
-
-
-    @Test
-    public void probeTable() throws Exception {
-        class DummyDriver implements UsbSerialDriver {
-            @Override
-            public UsbDevice getDevice() { return null; }
-            @Override
-            public List<UsbSerialPort> getPorts() { return null; }
-        }
-        List<UsbSerialDriver> availableDrivers;
-        ProbeTable probeTable = new ProbeTable();
-        UsbManager usbManager = (UsbManager) context.getSystemService(Context.USB_SERVICE);
-        availableDrivers = new UsbSerialProber(probeTable).findAllDrivers(usbManager);
-        assertEquals(0, availableDrivers.size());
-
-        probeTable.addProduct(0, 0, DummyDriver.class);
-        availableDrivers = new UsbSerialProber(probeTable).findAllDrivers(usbManager);
-        assertEquals(0, availableDrivers.size());
-
-        probeTable.addProduct(usb.serialDriver.getDevice().getVendorId(), usb.serialDriver.getDevice().getProductId(), usb.serialDriver.getClass());
-        availableDrivers = new UsbSerialProber(probeTable).findAllDrivers(usbManager);
-        assertEquals(1, availableDrivers.size());
-        assertEquals(availableDrivers.get(0).getClass(), usb.serialDriver.getClass());
-    }
-
-    @Test
-    public void writeSizes() throws Exception {
-        assertNull(CommonUsbSerialPortWrapper.getWriteBuffer(usb.serialPort));
-        ((CommonUsbSerialPort)usb.serialPort).setWriteBufferSize(12);
-        assertEquals(12, CommonUsbSerialPortWrapper.getWriteBuffer(usb.serialPort).length);
-        ((CommonUsbSerialPort)usb.serialPort).setWriteBufferSize(-1);
-        ((CommonUsbSerialPort)usb.serialPort).setWriteBufferSize(-1);
-        assertNull(CommonUsbSerialPortWrapper.getWriteBuffer(usb.serialPort));
-        usb.open();
-        ((CommonUsbSerialPort)usb.serialPort).setWriteBufferSize(12);
-        assertEquals(12, CommonUsbSerialPortWrapper.getWriteBuffer(usb.serialPort).length);
-        ((CommonUsbSerialPort)usb.serialPort).setWriteBufferSize(-1);
-        ((CommonUsbSerialPort)usb.serialPort).setWriteBufferSize(-1);
-        assertEquals(usb.serialPort.getWriteEndpoint().getMaxPacketSize(),
-                     CommonUsbSerialPortWrapper.getWriteBuffer(usb.serialPort).length);
-        assertEquals(usb.serialPort.getWriteEndpoint().getMaxPacketSize(),
-                     usb.serialPort.getReadEndpoint().getMaxPacketSize());
-
-        int baudRate = 300;
-        if(usb.serialDriver instanceof Cp21xxSerialDriver && usb.serialPort.getPortNumber() > 0)
-            baudRate = 2400;
-        usb.setParameters(baudRate, 8, 1, UsbSerialPort.PARITY_NONE);
-        telnet.setParameters(baudRate, 8, 1, UsbSerialPort.PARITY_NONE);
-        int purgeTimeout = 250;
-        if(usb.serialDriver instanceof CdcAcmSerialDriver)
-            purgeTimeout = 500;
-        purgeWriteBuffer(purgeTimeout);
-
-        // determine write buffer size
-        int writePacketSize = usb.serialPort.getWriteEndpoint().getMaxPacketSize();
-        byte[] pbuf = new byte[writePacketSize];
-        int writePackets = 0;
-        try {
-            for (writePackets = 0; writePackets < 64; writePackets++)
-                usb.serialPort.write(pbuf, 1);
-            fail("write error expected");
-        } catch(IOException ignored) {}
-        purgeWriteBuffer(purgeTimeout);
-
-        int writeBufferSize = writePacketSize * writePackets;
-        Log.d(TAG, "write packet size = " + writePacketSize + ", write buffer size = " + writeBufferSize);
-        assertEquals("write packet size", usb.writePacketSize, writePacketSize);
-        if (usb.serialDriver instanceof Cp21xxSerialDriver && usb.serialDriver.getPorts().size() == 1)  // write buffer size detection is unreliable
-            assertTrue("write buffer size " + writeBufferSize, writeBufferSize == usb.writeBufferSize || writeBufferSize == usb.writeBufferSize + 64);
-        else
-            assertEquals("write buffer size", usb.writeBufferSize, writeBufferSize);
-    }
-
-    @Test
-    public void writeTimeout() throws Exception {
-        // serial processing to slow for tests below, but they anyway only check shared code in CommonUsbSerialPort
-        Assume.assumeFalse(usb.serialDriver instanceof CdcAcmSerialDriver);
-        // write buffer size detection unreliable as baud rate to high
-        Assume.assumeFalse(usb.serialDriver instanceof Cp21xxSerialDriver && usb.serialDriver.getPorts().size() > 1);
-
-        usb.open();
-        usb.setParameters(9600, 8, 1, UsbSerialPort.PARITY_NONE);
-        telnet.setParameters(9600, 8, 1, UsbSerialPort.PARITY_NONE);
-        TestBuffer tbuf;
-        int purgeTimeout = 250;
-
-        // total write timeout
-        tbuf = new TestBuffer(usb.writeBufferSize + usb.writePacketSize);
-        int timeout = usb.writePacketSize / 32 * 50; // time for 1.5 packets. write 48 byte in 50 msec at 9600 baud
-        usb.serialPort.write(tbuf.buf, timeout);
-        purgeWriteBuffer(purgeTimeout);
-        tbuf = new TestBuffer(usb.writeBufferSize + 2*usb.writePacketSize);
-        try {
-            usb.serialPort.write(tbuf.buf, timeout); // would not fail if each block has own timeout
-            fail("write error expected");
-        } catch(SerialTimeoutException ignored) {}
-        purgeWriteBuffer(purgeTimeout);
-
-        // infinite wait
-        usb.serialPort.write(tbuf.buf, 0);
-        purgeWriteBuffer(purgeTimeout);
-
-        // timeout in bulkTransfer + SerialTimeoutException.bytesTransferred
-        int readWait = usb.writePacketSize > 64 ? 250 : 50;
-        ((CommonUsbSerialPort)usb.serialPort).setWriteBufferSize(tbuf.buf.length);
-        try {
-            usb.serialPort.write(tbuf.buf, timeout);
-            fail("write error expected");
-        } catch(SerialTimeoutException ex) {
-            assertTrue(ex.getMessage(), ex.getMessage().endsWith("rc=-1")); // timeout in bulkTransfer
-            for(byte[] data = telnet.read(-1, readWait); data.length != 0;
-                       data = telnet.read(-1, readWait)) {
-                tbuf.testRead(data);
-            }
-            assertEquals(0, ex.bytesTransferred);
-            assertEquals(usb.writeBufferSize + usb.writePacketSize, tbuf.len);
-        }
-        purgeWriteBuffer(purgeTimeout);
-        ((CommonUsbSerialPort)usb.serialPort).setWriteBufferSize(-1);
-        tbuf.len = 0;
-        try {
-            usb.serialPort.write(tbuf.buf, timeout);
-            fail("write error expected");
-        } catch(SerialTimeoutException ex) {
-            assertTrue(ex.getMessage(), ex.getMessage().endsWith("rc=-1")); // timeout in bulkTransfer
-            for(byte[] data = telnet.read(-1, readWait); data.length != 0;
-                       data = telnet.read(-1, readWait)) {
-                tbuf.testRead(data);
-            }
-            assertEquals(usb.writeBufferSize + usb.writePacketSize, ex.bytesTransferred);
-            assertEquals(usb.writeBufferSize + usb.writePacketSize, tbuf.len);
-        }
-        purgeWriteBuffer(purgeTimeout);
-
-        // timeout in library
-        timeout = 1;
-        try {
-            usb.serialPort.write(tbuf.buf, timeout);
-            fail("write error expected");
-        } catch (SerialTimeoutException ex) {
-            assertTrue(ex.getMessage(), ex.getMessage().endsWith("rc=-2")); // timeout in library
-        }
-        purgeWriteBuffer(purgeTimeout);
-    }
-
-    @Test
-    // compare write duration.
-    //
-    // multiple packet sized writes typically take 2-3X time of single full buffer write.
-    // here some typical durations:
-    //          full    packet [msec]
-    // Prolific 4       8
-    // Cp2102   3       10
-    // CP2105   1.x     2-3
-    // FT232    1.5-2   2-3
-    // Ch34x    1.x     2-3
-    // CDC      1.x     2-3
-    public void writeDuration() throws Exception {
-        usb.open();
-        usb.setParameters(9600, 8, 1, UsbSerialPort.PARITY_NONE);
-        telnet.setParameters(9600, 8, 1, UsbSerialPort.PARITY_NONE);
-
-        boolean purge = true;
-        try {
-            usb.serialPort.purgeHwBuffers(true, false);
-        } catch(Exception ignored) {
-            purge = false;
-        }
-        if(usb.serialDriver instanceof Cp21xxSerialDriver && usb.serialDriver.getPorts().size() == 1)
-            purge = false; // purge is blocking
-
-        int purgeTimeout = 250;
-        TestBuffer tbuf;
-        long begin;
-        int duration1, duration2, retries, i;
-        retries = purge ? 10 : 1;
-        tbuf = new TestBuffer(usb.writeBufferSize);
-
-        ((CommonUsbSerialPort) usb.serialPort).setWriteBufferSize(tbuf.buf.length);
-        Log.d(TAG, "writeDuration: full write begin");
-        begin = System.currentTimeMillis();
-        for(i=0; i<retries; i++) {
-            usb.serialPort.write(tbuf.buf, 0);
-            if(purge)
-                usb.serialPort.purgeHwBuffers(true, false);
-        }
-        duration1 = (int)(System.currentTimeMillis() - begin);
-        if(!purge)
-            purgeWriteBuffer(purgeTimeout);
-        Log.d(TAG, "writeDuration: full write end, duration " + duration1/(float)(retries) + " msec");
-        ((CommonUsbSerialPort) usb.serialPort).setWriteBufferSize(-1);
-        Log.d(TAG, "writeDuration: packet write begin");
-        begin = System.currentTimeMillis();
-        for(i=0; i<retries; i++) {
-            usb.serialPort.write(tbuf.buf, 0);
-            if(purge)
-                usb.serialPort.purgeHwBuffers(true, false);
-        }
-        duration2 = (int)(System.currentTimeMillis() - begin);
-        purgeWriteBuffer(purgeTimeout);
-        Log.d(TAG, "writeDuration: packet write end, duration " + duration2/(float)(retries) + " msec");
-        assertTrue("full duration " + duration1 + ", packet duration " + duration2, duration1 < duration2);
-        assertTrue("full duration " + duration1 + ", packet duration " + duration2, duration2 < 5*duration1);
-    }
-
-    @Test
-    public void writeFragments() throws Exception {
-        usb.open();
-        usb.setParameters(115200, 8, 1, UsbSerialPort.PARITY_NONE);
-        telnet.setParameters(115200, 8, 1, UsbSerialPort.PARITY_NONE);
-
-        ((CommonUsbSerialPort) usb.serialPort).setWriteBufferSize(12); // init buffer
-        ((CommonUsbSerialPort) usb.serialPort).setWriteBufferSize(12); // keeps last buffer
-        TestBuffer buf = new TestBuffer(256);
-        usb.serialPort.write(buf.buf, 5000);
-        while (!buf.testRead(telnet.read(-1)))
-            ;
-    }
-
-    @Test
-    public void readBufferSize() throws Exception {
-        // looks like devices perform USB read with full mReadEndpoint.getMaxPacketSize() size (32, 64, 512)
-        // if the buffer is smaller than the received result, it is silently lost
-        //
-        // for buffer > packet size, but not multiple of packet size, the same issue happens, but typically
-        // only the last (partly filled) packet is lost.
-        if(usb.serialDriver instanceof CdcAcmSerialDriver)
-            return; // arduino sends each byte individually, so not testable here
-        byte[] data;
-        boolean purge = true;
-
-        usb.open(EnumSet.of(UsbWrapper.OpenCloseFlags.NO_IOMANAGER_START));
-        usb.ioManager.setReadBufferSize(8);
-        usb.ioManager.start();
-        usb.setParameters(115200, 8, 1, UsbSerialPort.PARITY_NONE);
-        telnet.setParameters(115200, 8, 1, UsbSerialPort.PARITY_NONE);
-        try { usb.serialPort.purgeHwBuffers(true, true); } catch(Exception ignored) { purge = false; }
-
-        telnet.write("1aaa".getBytes());
-        data = usb.read(4);
-        assertThat(data, equalTo("1aaa".getBytes()));
-        telnet.write(new byte[16]);
-        try {
-            data = usb.read(16);
-            if (usb.serialDriver instanceof Cp21xxSerialDriver && usb.serialDriver.getPorts().size() == 1)
-                assertNotEquals(0, data.length); // can be shorter or full length
-            else if (usb.serialDriver instanceof ProlificSerialDriver)
-                assertTrue("expected > 0 and < 16 byte, got " + data.length, data.length > 0 && data.length < 16);
-            else // ftdi, ch340, cp2105
-                assertEquals(0, data.length);
-        } catch (IOException ignored) {
-        }
-        if (purge) {
-            usb.serialPort.purgeHwBuffers(true, true);
-        } else {
-            usb.close();
-            usb.open();
-            Thread.sleep(100); // try to read remaining data by iomanager to avoid garbage in next test
-        }
-
-        usb.close();
-        usb.open(EnumSet.of(UsbWrapper.OpenCloseFlags.NO_IOMANAGER_THREAD));
-        usb.setParameters(115200, 8, 1, UsbSerialPort.PARITY_NONE);
-        telnet.setParameters(115200, 8, 1, UsbSerialPort.PARITY_NONE);
-
-        try {
-            usb.serialPort.read(new byte[0], 0);
-            fail("IllegalArgumentException expected");
-        } catch (IllegalArgumentException ignored) {}
-        try {
-            usb.serialPort.read(new byte[0], 100);
-            fail("IllegalArgumentException expected");
-        } catch (IllegalArgumentException ignored) {}
-        if (usb.serialDriver instanceof FtdiSerialDriver) {
-            try {
-                usb.serialPort.read(new byte[2], 0);
-                fail("IllegalArgumentException expected");
-            } catch (IllegalArgumentException ignored) {}
-            try {
-                usb.serialPort.read(new byte[2], 100);
-                fail("IllegalArgumentException expected");
-            } catch (IllegalArgumentException ignored) {}
-        }
-        
-        telnet.write("2aaa".getBytes());
-        data = usb.read(4, 8);
-        assertThat(data, equalTo("2aaa".getBytes()));
-        telnet.write(new byte[16]);
-        data = usb.read(16, 8);
-        if (usb.serialDriver instanceof Cp21xxSerialDriver && usb.serialDriver.getPorts().size() == 1)
-            assertNotEquals(0, data.length); // can be shorter or full length
-        else if (usb.serialDriver instanceof ProlificSerialDriver)
-            assertTrue("sporadic issue! expected > 0 and < 16 byte, got " + data.length, data.length > 0 && data.length < 16);
-        else // ftdi, ch340, cp2105
-            assertEquals(0, data.length);
-        telnet.write("2ccc".getBytes());
-        data = usb.read(4);
-        // assertThat(data, equalTo("1ccc".getBytes())); // unpredictable here. typically '2ccc' but sometimes '' or byte[16]
-        if(data.length != 4) {
-            if (purge) {
-                usb.serialPort.purgeHwBuffers(true, true);
-            } else {
-                usb.close();
-                usb.open();
-                Thread.sleep(100); // try to read remaining data by iomanager to avoid garbage in next test
-            }
-        }
-    }
-
-    @Test
-    // provoke data loss, when data is not read fast enough
-    public void readBufferOverflow() throws Exception {
-        if(usb.serialDriver instanceof CdcAcmSerialDriver)
-            telnet.writeDelay = 10; // arduino_leonardo_bridge.ino sends each byte in own USB packet, which is horribly slow
-        usb.open();
-        usb.setParameters(115200, 8, 1, UsbSerialPort.PARITY_NONE);
-        telnet.setParameters(115200, 8, 1, UsbSerialPort.PARITY_NONE);
-
-        StringBuilder expected = new StringBuilder();
-        StringBuilder data = new StringBuilder();
-        final int maxWait = 2000;
-        int bufferSize;
-        for(bufferSize = 8; bufferSize < (2<<15); bufferSize *= 2) {
-            int linenr;
-            String line="-";
-            expected.setLength(0);
-            data.setLength(0);
-
-            Log.i(TAG, "bufferSize " + bufferSize);
-            usb.readBlock = true;
-            for (linenr = 0; linenr < bufferSize/8; linenr++) {
-                line = String.format("%07d,", linenr);
-                telnet.write(line.getBytes());
-                expected.append(line);
-            }
-            usb.readBlock = false;
-
-            // slowly write new data, until old data is completely read from buffer and new data is received
-            boolean found = false;
-            for (; linenr < bufferSize/8 + maxWait/10 && !found; linenr++) {
-                line = String.format("%07d,", linenr);
-                telnet.write(line.getBytes());
-                Thread.sleep(10);
-                expected.append(line);
-                data.append(new String(usb.read(0)));
-                found = data.toString().endsWith(line);
-            }
-            while(!found) {
-                // use waiting read to clear input queue, else next test would see unexpected data
-                byte[] rest = usb.read(-1);
-                if(rest.length == 0)
-                    fail("last line "+line+" not found");
-                data.append(new String(rest));
-                found = data.toString().endsWith(line);
-            }
-            if (data.length() != expected.length())
-                break;
-        }
-
-        findDifference(data, expected);
-        assertTrue(bufferSize > 16);
-        assertTrue(data.length() != expected.length());
-    }
-
-    @Test
-    public void readSpeed() throws Exception {
-        // see logcat for performance results
-        //
-        // CDC arduino_leonardo_bridge.ino has transfer speed ~ 100 byte/sec
-        // all other devices are near physical limit with ~ 10-12k/sec
-        //
-        // readBufferOverflow provokes read errors, but they can also happen here where the data is actually read fast enough.
-        // Android is not a real time OS, so there is no guarantee that the USB thread is scheduled, or it might be blocked by Java garbage collection.
-        // Using SERIAL_INPUT_OUTPUT_MANAGER_THREAD_PRIORITY=THREAD_PRIORITY_URGENT_AUDIO sometimes reduced errors by factor 10, sometimes not at all!
-        //
-        int diffLen = readSpeedInt(5, -1);
-        if(usb.serialDriver instanceof Ch34xSerialDriver && diffLen == -1)
-             diffLen = 0; // todo: investigate last packet loss
-        assertEquals(0, diffLen);
-    }
-
-    private int readSpeedInt(int writeSeconds, int readBufferSize) throws Exception {
-        int baudrate = 115200;
-        if(usb.serialDriver instanceof Ch34xSerialDriver)
-            baudrate = 38400;
-        int writeAhead = 5*baudrate/10; // write ahead for another 5 second read
-        if(usb.serialDriver instanceof CdcAcmSerialDriver)
-            writeAhead = 50;
-
-        usb.open(EnumSet.of(UsbWrapper.OpenCloseFlags.NO_IOMANAGER_START));
-        if(readBufferSize > 0)
-            usb.ioManager.setReadBufferSize(readBufferSize);
-        usb.ioManager.start();
-        usb.setParameters(baudrate, 8, 1, UsbSerialPort.PARITY_NONE);
-        telnet.setParameters(baudrate, 8, 1, UsbSerialPort.PARITY_NONE);
-
-        int linenr = 0;
-        String line="";
-        StringBuilder data = new StringBuilder();
-        StringBuilder expected = new StringBuilder();
-        int dlen = 0, elen = 0;
-        Log.i(TAG, "readSpeed: 'read' should be near "+baudrate/10);
-        long begin = System.currentTimeMillis();
-        long next = System.currentTimeMillis();
-        for(int seconds=1; seconds <= writeSeconds; seconds++) {
-            next += 1000;
-            while (System.currentTimeMillis() < next) {
-                if((writeAhead < 0) || (expected.length() < data.length() + writeAhead)) {
-                    line = String.format("%07d,", linenr++);
-                    telnet.write(line.getBytes());
-                    expected.append(line);
-                } else {
-                    Thread.sleep(0, 100000);
-                }
-                data.append(new String(usb.read(0)));
-            }
-            Log.i(TAG, "readSpeed: t="+(next-begin)+", read="+(data.length()-dlen)+", write="+(expected.length()-elen));
-            dlen = data.length();
-            elen = expected.length();
-        }
-
-        boolean found = false;
-        while(!found) {
-            // use waiting read to clear input queue, else next test would see unexpected data
-            byte[] rest = usb.read(-1);
-            if(rest.length == 0)
-                break;
-            data.append(new String(rest));
-            found = data.toString().endsWith(line);
-        }
-        return findDifference(data, expected);
-    }
-
-    @Test
-    public void writeSpeed() throws Exception {
-        // see logcat for performance results
-        //
-        // CDC arduino_leonardo_bridge.ino has transfer speed ~ 100 byte/sec
-        // all other devices can get near physical limit:
-        // longlines=true:, speed is near physical limit at 11.5k
-        // longlines=false: speed is 3-4k for all devices, as more USB packets are required
-        usb.open();
-        usb.setParameters(115200, 8, 1, UsbSerialPort.PARITY_NONE);
-        telnet.setParameters(115200, 8, 1, UsbSerialPort.PARITY_NONE);
-        boolean longlines = !(usb.serialDriver instanceof CdcAcmSerialDriver);
-
-        int linenr = 0;
-        String line="";
-        StringBuilder data = new StringBuilder();
-        StringBuilder expected = new StringBuilder();
-        int dlen = 0, elen = 0;
-        Log.i(TAG, "writeSpeed: 'write' should be near "+115200/10);
-        long begin = System.currentTimeMillis();
-        long next = System.currentTimeMillis();
-        for(int seconds=1; seconds<=5; seconds++) {
-            next += 1000;
-            while (System.currentTimeMillis() < next) {
-                if(longlines)
-                    line = String.format("%060d,", linenr++);
-                else
-                    line = String.format("%07d,", linenr++);
-                usb.write(line.getBytes());
-                expected.append(line);
-                data.append(new String(telnet.read(0)));
-            }
-            Log.i(TAG, "writeSpeed: t="+(next-begin)+", write="+(expected.length()-elen)+", read="+(data.length()-dlen));
-            dlen = data.length();
-            elen = expected.length();
-        }
-        boolean found = false;
-        for (linenr=0; linenr < 2000 && !found; linenr++) {
-            data.append(new String(telnet.read(0)));
-            Thread.sleep(1);
-            found = data.toString().endsWith(line);
-        }
-        next = System.currentTimeMillis();
-        Log.i(TAG, "writeSpeed: t="+(next-begin)+", read="+(data.length()-dlen));
-        assertTrue(found);
-        int pos = indexOfDifference(data, expected);
-        if(pos!=-1) {
-
-            Log.i(TAG, "writeSpeed: first difference at " + pos);
-            String datasub     =     data.substring(Math.max(pos - 20, 0), Math.min(pos + 20, data.length()));
-            String expectedsub = expected.substring(Math.max(pos - 20, 0), Math.min(pos + 20, expected.length()));
-            assertThat(datasub, equalTo(expectedsub));
-        }
-    }
-
-    @Test
-    public void purgeHwBuffers() throws Exception {
-        // purge write buffer
-        // 2400 is slowest baud rate for usb.isCp21xxRestrictedPort
-        usb.open();
-        usb.setParameters(2400, 8, 1, UsbSerialPort.PARITY_NONE);
-        telnet.setParameters(2400, 8, 1, UsbSerialPort.PARITY_NONE);
-        byte[] buf = new byte[64];
-        Arrays.fill(buf, (byte) 'a');
-        StringBuilder data = new StringBuilder();
-
-        usb.write(buf);
-        Thread.sleep(50); // ~ 12 bytes
-        boolean purged;
-        try {
-            usb.serialPort.purgeHwBuffers(true, false);
-            purged = true;
-        } catch (UnsupportedOperationException ex) {
-            purged = false;
-        }
-        usb.write("bcd".getBytes());
-        Thread.sleep(50);
-        while(data.length()==0 || data.charAt(data.length()-1)!='d')
-            data.append(new String(telnet.read()));
-        Log.i(TAG, "purgeHwBuffers " + purged + ": " + (buf.length+3) + " -> " + data.length());
-
-        assertTrue(data.length() > 5);
-        if(purged) {
-            if(usb.serialDriver instanceof Cp21xxSerialDriver && usb.serialDriver.getPorts().size() == 1) // only working on some devices/ports
-                assertTrue(data.length() < buf.length + 1 || data.length() == buf.length + 3);
-            else
-                assertTrue(data.length() < buf.length + 1);
-        } else {
-            assertEquals(data.length(), buf.length + 3);
-        }
-
-        // purge read buffer
-        usb.close();
-        usb.open(EnumSet.of(UsbWrapper.OpenCloseFlags.NO_IOMANAGER_THREAD));
-        usb.setParameters(19200, 8, 1, UsbSerialPort.PARITY_NONE);
-        telnet.setParameters(19200, 8, 1, UsbSerialPort.PARITY_NONE);
-        telnet.write("x".getBytes());
-        Thread.sleep(10); // ~ 20 bytes
-        if(purged)
-            usb.serialPort.purgeHwBuffers(false, true);
-        Log.d(TAG, "purged = " + purged);
-        telnet.write("y".getBytes());
-        Thread.sleep(10); // ~ 20 bytes
-        if(purged) {
-            if(usb.serialDriver instanceof Cp21xxSerialDriver) { // only working on some devices/ports
-                if(usb.isCp21xxRestrictedPort) {
-                    assertThat(usb.read(2), equalTo("xy".getBytes())); // cp2105/1
-                } else if(usb.serialDriver.getPorts().size() > 1) {
-                    assertThat(usb.read(1), equalTo("y".getBytes()));  // cp2105/0
-                } else {
-                    assertThat(usb.read(2), anyOf(equalTo("xy".getBytes()), // cp2102
-                                                                equalTo("y".getBytes()))); // cp2102
-                }
-            } else {
-                assertThat(usb.read(1), equalTo("y".getBytes()));
-            }
-        } else {
-            assertThat(usb.read(2), equalTo("xy".getBytes()));
-        }
-    }
-
-    @Test
-    public void IoManager() throws Exception {
-        SerialInputOutputManager.DEBUG = true;
-        usb.open(EnumSet.of(UsbWrapper.OpenCloseFlags.NO_IOMANAGER_THREAD));
-        assertNull(usb.ioManager);
-        usb.ioManager = new SerialInputOutputManager(usb.serialPort);
-        assertNull(usb.ioManager.getListener());
-        usb.ioManager.setListener(usb);
-        assertEquals(usb, usb.ioManager.getListener());
-        usb.ioManager = new SerialInputOutputManager(usb.serialPort, usb);
-        assertEquals(usb, usb.ioManager.getListener());
-
-        assertEquals(0, usb.ioManager.getWriteTimeout());
-        usb.ioManager.setWriteTimeout(11);
-        assertEquals(11, usb.ioManager.getWriteTimeout());
-
-        assertEquals(usb.serialPort.getReadEndpoint().getMaxPacketSize(), usb.ioManager.getReadBufferSize());
-        usb.ioManager.setReadBufferSize(12);
-        assertEquals(12, usb.ioManager.getReadBufferSize());
-        assertEquals(4096, usb.ioManager.getWriteBufferSize());
-        usb.ioManager.setWriteBufferSize(13);
-        assertEquals(13, usb.ioManager.getWriteBufferSize());
-
-        usb.ioManager.setReadBufferSize(usb.ioManager.getReadBufferSize());
-        usb.ioManager.setWriteBufferSize(usb.ioManager.getWriteBufferSize());
-        usb.ioManager.setWriteTimeout(usb.ioManager.getWriteTimeout());
-        usb.close();
-
-        usb.open(EnumSet.of(UsbWrapper.OpenCloseFlags.NO_IOMANAGER_START)); // creates new IoManager
-        usb.setParameters(19200, 8, 1, UsbSerialPort.PARITY_NONE);
-        telnet.setParameters(19200, 8, 1, UsbSerialPort.PARITY_NONE);
-        usb.ioManager.setThreadPriority(Process.THREAD_PRIORITY_DEFAULT);
-        assertEquals(SerialInputOutputManager.State.STOPPED, usb.ioManager.getState());
-        usb.ioManager.start();
-        usb.waitForIoManagerStarted();
-        assertEquals(SerialInputOutputManager.State.RUNNING, usb.ioManager.getState());
-        assertTrue("iomanager thread", usb.hasIoManagerThreads());
-        try {
-            usb.ioManager.start();
-            fail("already running error expected");
-        } catch (IllegalStateException ignored) {
-        }
-        try {
-<<<<<<< HEAD
-            usb.ioManager.runRead();
-            fail("already running error expected");
-        } catch (IllegalStateException ignored) {
-        }
-        try {
-            usb.ioManager.runWrite();
-            fail("already running error expected");
-        } catch (IllegalStateException ignored) {
-        }
-        try {
-=======
->>>>>>> 9911e141
-            usb.ioManager.setThreadPriority(Process.THREAD_PRIORITY_LOWEST);
-            fail("setThreadPriority IllegalStateException expected");
-        } catch (IllegalStateException ignored) {}
-        usb.ioManager.setWriteTimeout(21);
-        assertEquals(21, usb.ioManager.getWriteTimeout());
-        usb.ioManager.setReadBufferSize(22);
-        assertEquals(22, usb.ioManager.getReadBufferSize());
-        usb.ioManager.setWriteBufferSize(23);
-        assertEquals(23, usb.ioManager.getWriteBufferSize());
-
-        // readbuffer resize
-        telnet.write(new byte[1]);
-        usb.ioManager.setReadBufferSize(64);
-        Log.d(TAG, "setReadBufferSize(64)");
-        telnet.write(new byte[1]); // still uses old buffer as infinite waiting step() holds reference to buffer
-        telnet.write(new byte[1]); // now uses 8 byte buffer
-        usb.read(3);
-
-        // small writebuffer
-        try {
-            usb.ioManager.writeAsync(new byte[8192]);
-            fail("expected BufferOverflowException");
-        } catch (BufferOverflowException ignored) {}
-
-        // small readbuffer
-        usb.ioManager.setReadBufferSize(8);
-        Log.d(TAG, "setReadBufferSize(8)");
-        telnet.write("b".getBytes());
-        assertThat(usb.read(1), equalTo("b".getBytes()));
-        // now new buffer is used
-        telnet.write("c".getBytes());
-        assertThat(usb.read(1), equalTo("c".getBytes()));
-        telnet.write("d".getBytes());
-        assertThat(usb.read(1), equalTo("d".getBytes()));
-
-        SerialInputOutputManager ioManager = usb.ioManager;
-        assertEquals(SerialInputOutputManager.State.RUNNING, usb.ioManager.getState());
-        usb.close();
-        for (int i = 0; i < 100 && usb.hasIoManagerThreads(); i++) {
-            Thread.sleep(1);
-        }
-        assertFalse("iomanager threads", usb.hasIoManagerThreads());
-        assertNull(usb.ioManager);
-        assertEquals(SerialInputOutputManager.State.STOPPED, ioManager.getState());
-        SerialInputOutputManager.DEBUG = false;
-<<<<<<< HEAD
-
-        // legacy start
-        usb.open(EnumSet.of(UsbWrapper.OpenCloseFlags.NO_IOMANAGER_START)); // creates new IoManager
-        usb.setParameters(19200, 8, 1, UsbSerialPort.PARITY_NONE);
-        telnet.setParameters(19200, 8, 1, UsbSerialPort.PARITY_NONE);
-        usb.ioManager.setThreadPriority(Process.THREAD_PRIORITY_DEFAULT);
-        usb.ioManager.start();
-        usb.waitForIoManagerStarted();
-        try {
-            usb.ioManager.start();
-            fail("already running error expected");
-        } catch (IllegalStateException ignored) {
-        }
-=======
->>>>>>> 9911e141
-    }
-
-    @Test
-    public void writeAsync() throws Exception {
-        byte[] data, buf = new byte[]{1};
-
-        // write immediately, without waiting for read
-        usb.open();
-        usb.setParameters(19200, 8, 1, UsbSerialPort.PARITY_NONE);
-        telnet.setParameters(19200, 8, 1, UsbSerialPort.PARITY_NONE);
-        usb.ioManager.writeAsync(buf);
-        usb.ioManager.writeAsync(buf);
-        data = telnet.read(2);
-        assertEquals(2, data.length);
-        usb.close();
-<<<<<<< HEAD
-
-        // with internal SerialTimeoutException
-        TestBuffer tbuf = new TestBuffer(usb.writeBufferSize + 2*usb.writePacketSize);
-        byte[] pbuf1 = new byte[tbuf.buf.length - 4];
-        byte[] pbuf2 = new byte[1];
-        System.arraycopy(tbuf.buf, 0,pbuf1, 0, pbuf1.length);
-        usb.ioManager.setWriteTimeout(20); // tbuf len >= 128, needs 133msec @ 9600 baud
-        usb.setParameters(9600, 8, 1, UsbSerialPort.PARITY_NONE);
-        telnet.setParameters(9600, 8, 1, UsbSerialPort.PARITY_NONE);
-        usb.ioManager.writeAsync(pbuf1);
-        for(int i = pbuf1.length; i < tbuf.buf.length; i++) {
-            Thread.sleep(20);
-            pbuf2[0] = tbuf.buf[i];
-            usb.ioManager.writeAsync(pbuf2);
-        }
-        while(!tbuf.testRead(telnet.read(-1)))
-            ;
-=======
->>>>>>> 9911e141
-    }
-
-    @Test
-    public void readTimeout() throws Exception {
-        ScheduledExecutorService scheduler = Executors.newScheduledThreadPool(1);
-        ScheduledFuture<?> future;
-        byte[] writeBuf = new byte[]{1};
-        byte[] readBuf = new byte[1];
-        if (usb.serialDriver instanceof FtdiSerialDriver)
-            readBuf = new byte[3]; // include space for 2 header bytes
-        int len,i,j;
-        long time;
-
-        usb.open(EnumSet.of(UsbWrapper.OpenCloseFlags.NO_IOMANAGER_THREAD));
-        usb.setParameters(19200, 8, 1, UsbSerialPort.PARITY_NONE);
-        telnet.setParameters(19200, 8, 1, UsbSerialPort.PARITY_NONE);
-
-        // w/o timeout
-        telnet.write(writeBuf);
-        len = usb.serialPort.read(readBuf, 0); // not blocking because data is available
-        assertEquals(1, len);
-
-        time = System.currentTimeMillis();
-        future = scheduler.schedule(() -> usb.close(), 100, TimeUnit.MILLISECONDS);
-        try {
-            len = usb.serialPort.read(readBuf, 0); // blocking until close()
-            assertEquals(0, len);
-        } catch (IOException ignored) {
-            // typically no exception as read request canceled at the beginning of close()
-            // and most cases the connection is still valid in testConnection()
-        } catch (Exception ignored) {
-            // can fail with NPE if connection is closed between closed check and queueing/waiting for request
-        }
-        assertTrue(System.currentTimeMillis()-time >= 100);
-        future.get(); // wait until close finished
-        scheduler.shutdown();
-
-        // with timeout
-        usb.open(EnumSet.of(UsbWrapper.OpenCloseFlags.NO_IOMANAGER_THREAD));
-        usb.setParameters(19200, 8, 1, UsbSerialPort.PARITY_NONE);
-        telnet.setParameters(19200, 8, 1, UsbSerialPort.PARITY_NONE);
-
-        int longTimeout = 1000;
-        int shortTimeout = 20;
-        time = System.currentTimeMillis();
-        len = usb.serialPort.read(readBuf, shortTimeout);
-        assertEquals(0, len);
-        assertTrue(System.currentTimeMillis()-time < 100);
-
-        // no issue with slow transfer rate and short read timeout
-        time = System.currentTimeMillis();
-        for(i=0; i<50; i++) {
-            Thread.sleep(10);
-            telnet.write(writeBuf);
-            Log.d(TAG,"telnet write 1");
-            for(j=0; j<20; j++) {
-                len = usb.serialPort.read(readBuf, shortTimeout);
-                if (len > 0)
-                    break;
-            }
-            assertEquals("failed after " + i, 1, len);
-        }
-        Log.i(TAG, "average time per read " + (System.currentTimeMillis()-time)/i + " msec");
-
-        if(!(usb.serialDriver instanceof CdcAcmSerialDriver)) {
-            int diffLen;
-            usb.close();
-            // no issue with high transfer rate and long read timeout
-            diffLen = readSpeedInt(5, -1);
-            if(usb.serialDriver instanceof Ch34xSerialDriver && diffLen == -1)
-                diffLen = 0; // todo: investigate last packet loss
-            assertEquals(0, diffLen);
-            usb.close();
-            // date loss with high transfer rate and short read timeout !!!
-            diffLen = readSpeedInt(5, -1);
-
-            assertNotEquals("sporadic issue!", 0, diffLen);
-
-            // data loss observed with read timeout up to 200 msec, e.g.
-            //  difference at 181 len 64
-            //        got 000020,0000021,0000030,0000031,0000032,0
-            //   expected 000020,0000021,0000022,0000023,0000024,0
-            // difference at 341 len 128
-            //        got 000048,0000049,0000066,0000067,0000068,0
-            //   expected 000048,0000049,0000050,0000051,0000052,0
-            // difference at 724 len 704
-            //        got 0000112,0000113,0000202,0000203,0000204,
-            //   expected 0000112,0000113,0000114,0000115,0000116,
-            // difference at 974 len 8
-            //        got 00231,0000232,0000234,0000235,0000236,00
-            //   expected 00231,0000232,0000233,0000234,0000235,00
-        }
-    }
-
-    @Test
-    public void wrongDriver() throws Exception {
-        if(!(usb.serialDriver instanceof CdcAcmSerialDriver)) {
-            UsbDeviceConnection wrongDeviceConnection = usbManager.openDevice(usb.serialDriver.getDevice());
-            UsbSerialDriver wrongSerialDriver = new CdcAcmSerialDriver(usb.serialDriver.getDevice());
-            UsbSerialPort wrongSerialPort = wrongSerialDriver.getPorts().get(0);
-            try {
-                wrongSerialPort.open(wrongDeviceConnection);
-                wrongSerialPort.setParameters(115200, UsbSerialPort.DATABITS_8, UsbSerialPort.STOPBITS_1, UsbSerialPort.PARITY_NONE); // ch340 fails here
-                wrongSerialPort.write(new byte[]{1}, 1000); // pl2302 does not fail, but sends with wrong baud rate
-                if(!(usb.serialDriver instanceof ProlificSerialDriver))
-                    fail("error expected");
-            } catch (IOException ignored) {
-            }
-            try {
-                if(usb.serialDriver instanceof ProlificSerialDriver) {
-                    assertNotEquals(new byte[]{1}, telnet.read());
-                }
-                wrongSerialPort.close();
-                if(!(usb.serialDriver instanceof Ch34xSerialDriver |
-                     usb.serialDriver instanceof ProlificSerialDriver))
-                    fail("error expected");
-            } catch (IOException ignored) {
-            }
-        }
-        if(!(usb.serialDriver instanceof Ch34xSerialDriver)) {
-            UsbDeviceConnection wrongDeviceConnection = usbManager.openDevice(usb.serialDriver.getDevice());
-            UsbSerialDriver wrongSerialDriver = new Ch34xSerialDriver(usb.serialDriver.getDevice());
-            UsbSerialPort wrongSerialPort = wrongSerialDriver.getPorts().get(0);
-            try {
-                wrongSerialPort.open(wrongDeviceConnection);
-                fail("error expected");
-            } catch (IOException ignored) {
-            }
-            try {
-                wrongSerialPort.close();
-                fail("error expected");
-            } catch (IOException ignored) {
-            }
-        }
-        // FTDI only recovers from Cp21xx control commands with power toggle, so skip this combination!
-        if(!(usb.serialDriver instanceof Cp21xxSerialDriver || usb.serialDriver instanceof FtdiSerialDriver)) {
-            UsbDeviceConnection wrongDeviceConnection = usbManager.openDevice(usb.serialDriver.getDevice());
-            UsbSerialDriver wrongSerialDriver = new Cp21xxSerialDriver(usb.serialDriver.getDevice());
-            UsbSerialPort wrongSerialPort = wrongSerialDriver.getPorts().get(0);
-            try {
-                wrongSerialPort.open(wrongDeviceConnection);
-                //if(usb.usbSerialDriver instanceof FtdiSerialDriver)
-                //    wrongSerialPort.setParameters(115200, UsbSerialPort.DATABITS_8, UsbSerialPort.STOPBITS_1, UsbSerialPort.PARITY_NONE); // ch340 fails here
-                fail("error expected");
-            } catch (IOException ignored) {
-            }
-            try {
-                wrongSerialPort.close();
-                //if(!(usb.usbSerialDriver instanceof FtdiSerialDriver))
-                //    fail("error expected");
-            } catch (IOException ignored) {
-            }
-        }
-        // CP2105 does not recover from FTDI commands
-        if(!((usb.serialDriver instanceof Cp21xxSerialDriver && usb.serialDriver.getPorts().size() == 2) || usb.serialDriver instanceof FtdiSerialDriver)) {
-            UsbDeviceConnection wrongDeviceConnection = usbManager.openDevice(usb.serialDriver.getDevice());
-            UsbSerialDriver wrongSerialDriver = new FtdiSerialDriver(usb.serialDriver.getDevice());
-            UsbSerialPort wrongSerialPort = wrongSerialDriver.getPorts().get(0);
-            try {
-                wrongSerialPort.open(wrongDeviceConnection);
-                if(usb.serialDriver instanceof Cp21xxSerialDriver)
-                    wrongSerialPort.setParameters(115200, UsbSerialPort.DATABITS_8, UsbSerialPort.STOPBITS_1, UsbSerialPort.PARITY_NONE); // ch340 fails here
-                //fail("error expected"); // only fails on some devices
-            } catch (IOException ignored) {
-            }
-            try {
-                wrongSerialPort.close();
-                if(!(usb.serialDriver instanceof Cp21xxSerialDriver))
-                    fail("error expected");
-            } catch (IOException ignored) {
-            }
-        }
-        if(!(usb.serialDriver instanceof ProlificSerialDriver)) {
-            UsbDeviceConnection wrongDeviceConnection = usbManager.openDevice(usb.serialDriver.getDevice());
-            UsbSerialDriver wrongSerialDriver = new ProlificSerialDriver(usb.serialDriver.getDevice());
-            UsbSerialPort wrongSerialPort = wrongSerialDriver.getPorts().get(0);
-            try {
-                wrongSerialPort.open(wrongDeviceConnection);
-                fail("error expected");
-            } catch (IOException ignored) {
-            }
-            try {
-                wrongSerialPort.close();
-                fail("error expected");
-            } catch (IOException ignored) {
-            }
-        }
-        if(!(usb.serialDriver instanceof GsmModemSerialDriver)) {
-            UsbDeviceConnection wrongDeviceConnection = usbManager.openDevice(usb.serialDriver.getDevice());
-            UsbSerialDriver wrongSerialDriver = new GsmModemSerialDriver(usb.serialDriver.getDevice());
-            UsbSerialPort wrongSerialPort = wrongSerialDriver.getPorts().get(0);
-            try {
-                wrongSerialPort.open(wrongDeviceConnection);
-            } catch (IOException ignored) {
-            }
-            assertEquals(usb.serialDriver.getDevice(), wrongSerialDriver.getDevice());
-            assertEquals(wrongSerialDriver, wrongSerialPort.getDriver());
-            assertThrows(UnsupportedOperationException.class, () -> wrongSerialPort.setParameters(9200, 8, 1, 0));
-            try {
-                wrongSerialPort.close();
-            } catch (IOException ignored) {
-            }
-        }
-        if(!(usb.serialDriver instanceof ChromeCcdSerialDriver)) {
-            UsbDeviceConnection wrongDeviceConnection = usbManager.openDevice(usb.serialDriver.getDevice());
-            UsbSerialDriver wrongSerialDriver = new ChromeCcdSerialDriver(usb.serialDriver.getDevice());
-            UsbSerialPort wrongSerialPort = wrongSerialDriver.getPorts().get(0);
-            try {
-                wrongSerialPort.open(wrongDeviceConnection);
-            } catch (IOException ignored) {
-            }
-            assertEquals(usb.serialDriver.getDevice(), wrongSerialDriver.getDevice());
-            assertEquals(wrongSerialDriver, wrongSerialPort.getDriver());
-            assertThrows(UnsupportedOperationException.class, () -> wrongSerialPort.setParameters(9200, 8, 1, 0));
-            try {
-                wrongSerialPort.close();
-            } catch (IOException ignored) {
-            }
-        }
-        // test that device recovers from wrong commands
-        usb.open();
-        telnet.setParameters(19200, 8, 1, UsbSerialPort.PARITY_NONE);
-        usb.setParameters(19200, 8, 1, UsbSerialPort.PARITY_NONE);
-        doReadWrite("");
-    }
-
-    @Test
-    /* test not done by RFC2217 server. Instead output control lines are connected to
-         input control lines with a binary decoder 74LS42, 74LS138, 74LS139, 74HC... or ...
-        in
-            A0 = RTS
-            A1 = DTR
-        out
-            Y0 = CD
-            Y1 = DTS/DSR
-            Y2 = CTS
-            Y3 = RI
-        expected result:
-            none -> RI
-            RTS  -> CTS
-            DTR  -> DTS/DSR
-            both -> CD
-       for onlyRtsCts devices these two lines are connected directly
-     */
-    public void controlLines() throws Exception {
-        byte[] data;
-        int sleep = 10;
-
-        Boolean inputLineFalse = usb.inputLinesSupported ? Boolean.FALSE : null;
-        Boolean inputLineTrue = usb.inputLinesConnected ? Boolean.TRUE : inputLineFalse;
-
-        EnumSet<ControlLine> supportedControlLines = EnumSet.noneOf(ControlLine.class);
-        if(usb.outputLinesSupported) {
-            supportedControlLines.add(ControlLine.RTS);
-            supportedControlLines.add(ControlLine.DTR);
-        }
-        if(usb.inputLinesSupported) {
-            supportedControlLines.add(ControlLine.CTS);
-            supportedControlLines.add(ControlLine.DSR);
-            supportedControlLines.add(ControlLine.CD);
-            supportedControlLines.add(ControlLine.RI);
-        }
-
-        // UsbSerialProber creates new UsbSerialPort objects which resets control lines,
-        // so the initial open has the output control lines unset.
-        // On additional close+open the output control lines can be retained.
-        usb.open(EnumSet.of(UsbWrapper.OpenCloseFlags.NO_CONTROL_LINE_INIT));
-        usb.setParameters(19200, 8, 1, UsbSerialPort.PARITY_NONE);
-        telnet.setParameters(19200, 8, 1, UsbSerialPort.PARITY_NONE);
-        Thread.sleep(sleep);
-
-        assertEquals(supportedControlLines, usb.serialPort.getSupportedControlLines());
-        if(supportedControlLines == EnumSet.noneOf(ControlLine.class)) {
-            assertThrows(UnsupportedOperationException.class, () -> usb.serialPort.getControlLines());
-            assertThrows(UnsupportedOperationException.class, () -> usb.serialPort.getRTS());
-            assertThrows(UnsupportedOperationException.class, () -> usb.serialPort.getCTS());
-            assertThrows(UnsupportedOperationException.class, () -> usb.serialPort.getDTR());
-            assertThrows(UnsupportedOperationException.class, () -> usb.serialPort.getDSR());
-            assertThrows(UnsupportedOperationException.class, () -> usb.serialPort.getCD());
-            assertThrows(UnsupportedOperationException.class, () -> usb.serialPort.getRI());
-            return;
-        }
-
-        // control lines reset on initial open
-        data = "none".getBytes();
-        assertEquals(usb.inputLinesConnected && !usb.inputLinesOnlyRtsCts
-                        ? EnumSet.of(ControlLine.RI)
-                        : EnumSet.noneOf(ControlLine.class),
-                usb.serialPort.getControlLines());
-        assertThat(usb.getControlLine(usb.serialPort::getRTS), equalTo(Boolean.FALSE));
-        assertThat(usb.getControlLine(usb.serialPort::getCTS), equalTo(inputLineFalse));
-        assertThat(usb.getControlLine(usb.serialPort::getDTR), equalTo(Boolean.FALSE));
-        assertThat(usb.getControlLine(usb.serialPort::getDSR), equalTo(inputLineFalse));
-        assertThat(usb.getControlLine(usb.serialPort::getCD), equalTo(inputLineFalse));
-        assertThat(usb.getControlLine(usb.serialPort::getRI), equalTo(usb.inputLinesOnlyRtsCts ? Boolean.FALSE : inputLineTrue));
-        telnet.write(data);
-        if(usb.serialDriver instanceof CdcAcmSerialDriver)
-            // arduino: control line feedback as serial_state notification is not implemented.
-            // It does not send w/o RTS or DTR, so these control lines can be partly checked here.
-            assertEquals(0, usb.read().length);
-        else
-            assertThat(Arrays.toString(data), usb.read(4), equalTo(data));
-        usb.write(data);
-        assertThat(Arrays.toString(data), telnet.read(4), equalTo(data));
-
-        data = "rts ".getBytes();
-        usb.serialPort.setRTS(true);
-        Thread.sleep(sleep);
-        assertEquals(usb.inputLinesConnected
-                        ? EnumSet.of(ControlLine.RTS, ControlLine.CTS)
-                        : EnumSet.of(ControlLine.RTS),
-                usb.serialPort.getControlLines());
-        assertThat(usb.getControlLine(usb.serialPort::getRTS), equalTo(Boolean.TRUE));
-        assertThat(usb.getControlLine(usb.serialPort::getCTS), equalTo(inputLineTrue));
-        assertThat(usb.getControlLine(usb.serialPort::getDTR), equalTo(Boolean.FALSE));
-        assertThat(usb.getControlLine(usb.serialPort::getDSR), equalTo(inputLineFalse));
-        assertThat(usb.getControlLine(usb.serialPort::getCD), equalTo(inputLineFalse));
-        assertThat(usb.getControlLine(usb.serialPort::getRI), equalTo(inputLineFalse));
-        telnet.write(data);
-        assertThat(Arrays.toString(data), usb.read(4), equalTo(data));
-        usb.write(data);
-        assertThat(Arrays.toString(data), telnet.read(4), equalTo(data));
-
-        data = "both".getBytes();
-        usb.serialPort.setDTR(true);
-        Thread.sleep(sleep);
-        assertEquals(usb.inputLinesOnlyRtsCts
-                ? EnumSet.of(ControlLine.RTS, ControlLine.DTR, ControlLine.CTS)
-                : usb.inputLinesConnected
-                ? EnumSet.of(ControlLine.RTS, ControlLine.DTR, ControlLine.CD)
-                : EnumSet.of(ControlLine.RTS, ControlLine.DTR),
-                usb.serialPort.getControlLines());
-        assertThat(usb.getControlLine(usb.serialPort::getRTS), equalTo(Boolean.TRUE));
-        assertThat(usb.getControlLine(usb.serialPort::getCTS), equalTo(usb.inputLinesOnlyRtsCts ? Boolean.TRUE : inputLineFalse));
-        assertThat(usb.getControlLine(usb.serialPort::getDTR), equalTo(Boolean.TRUE));
-        assertThat(usb.getControlLine(usb.serialPort::getDSR), equalTo(inputLineFalse));
-        assertThat(usb.getControlLine(usb.serialPort::getCD), equalTo(usb.inputLinesOnlyRtsCts ? Boolean.FALSE : inputLineTrue));
-        assertThat(usb.getControlLine(usb.serialPort::getRI), equalTo(inputLineFalse));
-        telnet.write(data);
-        assertThat(Arrays.toString(data), usb.read(4), equalTo(data));
-        usb.write(data);
-        assertThat(Arrays.toString(data), telnet.read(4), equalTo(data));
-
-        data = "dtr ".getBytes();
-        usb.serialPort.setRTS(false);
-        Thread.sleep(sleep);
-        assertEquals(usb.inputLinesConnected && !usb.inputLinesOnlyRtsCts
-                        ? EnumSet.of(ControlLine.DTR, ControlLine.DSR)
-                        : EnumSet.of(ControlLine.DTR),
-                usb.serialPort.getControlLines());
-        assertThat(usb.getControlLine(usb.serialPort::getRTS), equalTo(Boolean.FALSE));
-        assertThat(usb.getControlLine(usb.serialPort::getCTS), equalTo(inputLineFalse));
-        assertThat(usb.getControlLine(usb.serialPort::getDTR), equalTo(Boolean.TRUE));
-        assertThat(usb.getControlLine(usb.serialPort::getDSR), equalTo(usb.inputLinesOnlyRtsCts ? Boolean.FALSE : inputLineTrue));
-        assertThat(usb.getControlLine(usb.serialPort::getCD), equalTo(inputLineFalse));
-        assertThat(usb.getControlLine(usb.serialPort::getRI), equalTo(inputLineFalse));
-        telnet.write(data);
-        assertThat(Arrays.toString(data), usb.read(4), equalTo(data));
-        usb.write(data);
-        assertThat(Arrays.toString(data), telnet.read(4), equalTo(data));
-
-        // control lines retained over close+open
-        boolean inputRetained = usb.inputLinesConnected;
-        boolean outputRetained = true;
-        usb.serialPort.setRTS(true);
-        usb.serialPort.setDTR(false);
-        usb.close(EnumSet.of(UsbWrapper.OpenCloseFlags.NO_CONTROL_LINE_INIT));
-        usb.open(EnumSet.of(UsbWrapper.OpenCloseFlags.NO_CONTROL_LINE_INIT, UsbWrapper.OpenCloseFlags.NO_IOMANAGER_THREAD));
-        usb.setParameters(19200, 8, 1, UsbSerialPort.PARITY_NONE);
-
-        EnumSet<ControlLine> retainedControlLines = EnumSet.noneOf(ControlLine.class);
-        if(outputRetained) retainedControlLines.add(ControlLine.RTS);
-        if(inputRetained)  retainedControlLines.add(ControlLine.CTS);
-        assertEquals(retainedControlLines, usb.serialPort.getControlLines());
-        assertThat(usb.getControlLine(usb.serialPort::getRTS), equalTo(outputRetained));
-        assertThat(usb.getControlLine(usb.serialPort::getCTS), equalTo(inputRetained ? inputLineTrue : inputLineFalse));
-        assertThat(usb.getControlLine(usb.serialPort::getDTR), equalTo(Boolean.FALSE));
-        assertThat(usb.getControlLine(usb.serialPort::getDSR), equalTo(inputLineFalse));
-        assertThat(usb.getControlLine(usb.serialPort::getCD), equalTo(inputLineFalse));
-        assertThat(usb.getControlLine(usb.serialPort::getRI), equalTo(inputLineFalse));
-
-        if (usb.serialDriver instanceof ProlificSerialDriver) { // check different control line mapping in GET_CONTROL_REQUEST
-            usb.serialPort.setRTS(false);
-            usb.serialPort.setDTR(false);
-            usb.close(EnumSet.of(UsbWrapper.OpenCloseFlags.NO_CONTROL_LINE_INIT));
-            usb.open(EnumSet.of(UsbWrapper.OpenCloseFlags.NO_CONTROL_LINE_INIT, UsbWrapper.OpenCloseFlags.NO_IOMANAGER_THREAD));
-            assertEquals(EnumSet.of(ControlLine.RI), usb.serialPort.getControlLines());
-
-            usb.serialPort.setRTS(true);
-            usb.serialPort.setDTR(false);
-            usb.close(EnumSet.of(UsbWrapper.OpenCloseFlags.NO_CONTROL_LINE_INIT));
-            usb.open(EnumSet.of(UsbWrapper.OpenCloseFlags.NO_CONTROL_LINE_INIT, UsbWrapper.OpenCloseFlags.NO_IOMANAGER_THREAD));
-            assertEquals(EnumSet.of(ControlLine.RTS, ControlLine.CTS), usb.serialPort.getControlLines());
-
-            usb.serialPort.setRTS(false);
-            usb.serialPort.setDTR(true);
-            usb.close(EnumSet.of(UsbWrapper.OpenCloseFlags.NO_CONTROL_LINE_INIT));
-            usb.open(EnumSet.of(UsbWrapper.OpenCloseFlags.NO_CONTROL_LINE_INIT, UsbWrapper.OpenCloseFlags.NO_IOMANAGER_THREAD));
-            assertEquals(EnumSet.of(ControlLine.DTR, ControlLine.DSR), usb.serialPort.getControlLines());
-
-            usb.serialPort.setRTS(true);
-            usb.serialPort.setDTR(true);
-            usb.close(EnumSet.of(UsbWrapper.OpenCloseFlags.NO_CONTROL_LINE_INIT));
-            usb.open(EnumSet.of(UsbWrapper.OpenCloseFlags.NO_CONTROL_LINE_INIT, UsbWrapper.OpenCloseFlags.NO_IOMANAGER_THREAD));
-            assertEquals(EnumSet.of(ControlLine.RTS, ControlLine.DTR, ControlLine.CD), usb.serialPort.getControlLines());
-        }
-
-        // force error
-        usb.close(EnumSet.of(UsbWrapper.OpenCloseFlags.NO_CONTROL_LINE_INIT));
-        usb.open(EnumSet.of(UsbWrapper.OpenCloseFlags.NO_CONTROL_LINE_INIT, UsbWrapper.OpenCloseFlags.NO_IOMANAGER_THREAD));
-        if (usb.serialDriver instanceof ProlificSerialDriver) {
-            usb.serialPort.getRI(); // start background thread
-        }
-        usb.setParameters(19200, 8, 1, UsbSerialPort.PARITY_NONE);
-        for (int i = 0; i < usb.serialDriver.getDevice().getInterfaceCount(); i++)
-            usb.deviceConnection.releaseInterface(usb.serialDriver.getDevice().getInterface(i));
-        usb.deviceConnection.close();
-
-        try {
-            usb.serialPort.setRTS(true);
-            fail("error expected");
-        } catch (IOException ignored) {
-        }
-
-        try {
-            if (usb.serialDriver instanceof ProlificSerialDriver) {
-                for(int i = 0; i < 10; i++) { // can take some time until background thread fails
-                    usb.serialPort.getRI();
-                    Thread.sleep(100);
-                }
-            } else {
-                usb.serialPort.getRI();
-            }
-            fail("error expected");
-        } catch (IOException ignored) {
-        } catch (UnsupportedOperationException ignored) {
-        }
-    }
-
-    @Test
-    public void flowControlBase() throws Exception {
-        usb.open();
-        usb.setParameters(115200, 8, 1, UsbSerialPort.PARITY_NONE);
-        assertEquals(FlowControl.NONE, usb.serialPort.getFlowControl());
-        assertTrue(usb.serialPort.getSupportedFlowControl().contains(FlowControl.NONE));
-        for(FlowControl flowControl : FlowControl.values()) {
-            if(usb.serialPort.getSupportedFlowControl().contains(flowControl)) {
-                usb.serialPort.setFlowControl(flowControl);
-                assertEquals(flowControl, usb.serialPort.getFlowControl());
-            } else {
-                assertThrows(UnsupportedOperationException.class, () -> usb.serialPort.setFlowControl(flowControl));
-            }
-        }
-    }
-
-    @Test
-    public void flowControlXonXoff() throws Exception {
-        final byte[] off_on = new byte[]{'x',CommonUsbSerialPort.CHAR_XOFF,'y',CommonUsbSerialPort.CHAR_XON,'z'};
-        final byte[] off_on_filtered = "xyz".getBytes();
-        final XonXoffFilter filter;
-
-        usb.open(EnumSet.of(UsbWrapper.OpenCloseFlags.NO_IOMANAGER_THREAD, UsbWrapper.OpenCloseFlags.NO_CONTROL_LINE_INIT));
-        telnet.setParameters(115200, 8, 1, UsbSerialPort.PARITY_NONE);
-        usb.setParameters(115200, 8, 1, UsbSerialPort.PARITY_NONE);
-        if(!usb.serialPort.getSupportedFlowControl().contains(FlowControl.XON_XOFF)) {
-            assertThrows(UnsupportedOperationException.class, () -> usb.serialPort.getXON());
-        }
-        if (!usb.serialPort.getSupportedFlowControl().contains(FlowControl.XON_XOFF_INLINE) &&
-            !usb.serialPort.getSupportedFlowControl().contains(FlowControl.XON_XOFF)) {
-            Assume.assumeTrue("flow control not supported", false);
-        }
-        if (usb.serialPort.getSupportedFlowControl().contains(FlowControl.XON_XOFF_INLINE) &&
-                usb.serialPort.getSupportedFlowControl().contains(FlowControl.XON_XOFF)) {
-            fail("only one of both XON_XOFF variants allowed");
-        }
-        if (usb.serialPort.getSupportedFlowControl().contains(FlowControl.XON_XOFF_INLINE)) {
-            filter = new XonXoffFilter();
-            usb.serialPort.setFlowControl(FlowControl.XON_XOFF_INLINE);
-            assertEquals(FlowControl.XON_XOFF_INLINE, usb.serialPort.getFlowControl());
-            assertTrue(filter.getXON());
-            assertThat(filter.filter(off_on), equalTo(off_on_filtered));
-            assertTrue(filter.getXON());
-            assertThat(filter.filter(new byte[]{CommonUsbSerialPort.CHAR_XOFF}), equalTo(new byte[]{}));
-            assertFalse(filter.getXON());
-            assertThat(filter.filter(new byte[]{CommonUsbSerialPort.CHAR_XON}), equalTo(new byte[]{}));
-            assertTrue(filter.getXON());
-        } else {
-            filter = null;
-            usb.serialPort.setFlowControl(FlowControl.XON_XOFF);
-            assertEquals(FlowControl.XON_XOFF, usb.serialPort.getFlowControl());
-            assertTrue(usb.serialPort.getXON());
-        }
-
-        class TelnetXonXoff {
-            void write(boolean on) throws Exception {
-                byte[] data;
-                int i;
-                if (on) telnet.write(new byte[]{CommonUsbSerialPort.CHAR_XON});
-                else    telnet.write(new byte[]{CommonUsbSerialPort.CHAR_XOFF});
-                if (filter != null) {
-                    data = usb.read(1);
-                    assertEquals(1, data.length);
-                    data = filter.filter(data);
-                    assertEquals(on, filter.getXON());
-                    assertEquals(0, data.length);
-                } else {
-                    for(i = 0; i < 20; i++) {
-                        if (!usb.serialPort.getXON()) break;
-                        Thread.sleep(10);
-                    }
-                    data = usb.read(-1, 0, 10);
-                    assertEquals(0, data.length);
-                    assertEquals(on, usb.serialPort.getXON());
-                }
-
-            }
-        };
-        TelnetXonXoff telnetXonXoff = new TelnetXonXoff();
-
-        byte[] data;
-        int i;
-        int bufferSize;
-
-        try {
-            // fast off + on
-            telnet.write(off_on);
-            data = usb.read();
-            if (filter != null) {
-                assertThat(data, equalTo(off_on));
-                assertTrue(filter.getXON());
-            } else {
-                assertThat(data, equalTo(off_on_filtered));
-                assertTrue(usb.serialPort.getXON());
-            }
-            doReadWrite("");
-
-            // USB write disabled -> send buffer full -> USB write -> SerialTimeoutException
-            telnetXonXoff.write(false);
-            bufferSize = usb.writeBufferSize;
-            if (usb.serialDriver instanceof Cp21xxSerialDriver && usb.serialDriver.getPorts().size() > 1 && usb.serialPort.getPortNumber() == 0)
-                bufferSize -= 64;
-            byte[] wbuf = new byte[bufferSize];
-            usb.write(wbuf);
-            data = telnet.read(-1, 100);
-            assertEquals(0, data.length);
-            try {
-                usb.write(new byte[1]);
-                fail("write error expected when buffer full");
-            } catch (SerialTimeoutException ignored) {
-            }
-            telnetXonXoff.write(true);
-            usb.write(new byte[]{1});
-            data = telnet.read(wbuf.length + 1);
-            assertEquals(wbuf.length + 1, data.length);
-            doReadWrite("");
-
-            // no USB read -> receive buffer full -> XOFF -> USB read -> XON
-            bufferSize = usb.readBufferSize;
-            telnet.write(new byte[bufferSize]);
-            data = telnet.read(1);
-            assertThat(data, equalTo(new byte[]{UsbSerialPort.CHAR_XOFF}));
-            data = usb.read(bufferSize, 2*bufferSize);
-            assertEquals(bufferSize, data.length);
-            data = telnet.read(1);
-            if(usb.isCp21xxRestrictedPort && data.length > 1)
-                data = new byte[]{data[data.length-1]};
-            assertThat(data, equalTo(new byte[]{UsbSerialPort.CHAR_XON}));
-            doReadWrite("");
-
-            // retaining XOFF state over mode change is device specific
-            telnetXonXoff.write(false);
-            usb.serialPort.setFlowControl(FlowControl.NONE);
-            usb.serialPort.setFlowControl(filter != null ? FlowControl.XON_XOFF_INLINE : FlowControl.XON_XOFF);
-            if (usb.serialDriver instanceof ProlificSerialDriver) { // only PL3032 retains XOFF state
-                usb.write(new byte[1]);
-                data = telnet.read(1, 100);
-                assertEquals(0, data.length);
-                telnetXonXoff.write(true);
-                data = telnet.read(1, 100);
-                assertEquals(1, data.length);
-            }
-            doReadWrite("");
-
-            // mode retained over close, retaining XOFF state is device specific
-            telnetXonXoff.write(false);
-            usb.close(EnumSet.of(UsbWrapper.OpenCloseFlags.NO_IOMANAGER_THREAD, UsbWrapper.OpenCloseFlags.NO_CONTROL_LINE_INIT));
-            usb.open(EnumSet.of(UsbWrapper.OpenCloseFlags.NO_IOMANAGER_THREAD, UsbWrapper.OpenCloseFlags.NO_CONTROL_LINE_INIT));
-            usb.setParameters(115200, 8, 1, UsbSerialPort.PARITY_NONE);
-            if (filter != null) {
-                assertEquals(FlowControl.XON_XOFF_INLINE, usb.serialPort.getFlowControl());
-            } else {
-                assertEquals(FlowControl.XON_XOFF, usb.serialPort.getFlowControl());
-                for (i = 0; i < 20; i++) {
-                    if (usb.serialPort.getXON()) break;
-                    Thread.sleep(10);
-                }
-                assertTrue(usb.serialPort.getXON());
-            }
-            if (usb.serialDriver instanceof ProlificSerialDriver) { // only PL3032 retains XOFF state
-                usb.write(new byte[1]);
-                data = telnet.read(1, 100);
-                assertEquals(0, data.length);
-                telnetXonXoff.write(true);
-                data = telnet.read(1, 100);
-                assertEquals(1, data.length);
-            }
-            doReadWrite("");
-
-        } finally {
-            telnet.write(new byte[]{CommonUsbSerialPort.CHAR_XON});
-            if (filter != null) {
-                usb.read(1);
-            }
-            usb.write(new byte[]{CommonUsbSerialPort.CHAR_XON});
-            telnet.read(1);
-        }
-    }
-
-    @Test
-    public void flowControlRtsCts() throws Exception {
-        flowControlHw(FlowControl.RTS_CTS);
-    }
-
-    @Test
-    public void flowControlDtrDsr() throws Exception {
-        flowControlHw(FlowControl.DTR_DSR);
-    }
-
-    private void flowControlHw(FlowControl flowControl) throws Exception {
-        byte[] buf = new byte[]{0x30, 0x31, 0x32};
-        byte[] buf64 = new byte[64];
-        byte[] data;
-        int i;
-
-        int controlLineWait = 3; // msec
-        boolean outputLineReadable = false; // getControlLines returns configured value
-        FlowControl_OutputLineLocked outputLineLocked = FlowControl_OutputLineLocked.FALSE;
-        boolean outputLineSet = false;
-        if(usb.serialDriver instanceof ProlificSerialDriver) {
-            outputLineSet = true; // line set to 'true' on setFlowControl
-            outputLineLocked = FlowControl_OutputLineLocked.TRUE;  // setRts/Dtr has no effect
-        }
-        if(usb.serialDriver instanceof Cp21xxSerialDriver) {
-            outputLineSet = true;
-            outputLineLocked = FlowControl_OutputLineLocked.ON_BUFFER_FULL;
-            outputLineReadable = true; // getControlLines returns actual value
-        }
-        if(usb.serialDriver instanceof FtdiSerialDriver) {
-            outputLineLocked = FlowControl_OutputLineLocked.ON_BUFFER_FULL;
-        }
-
-        usb.open(EnumSet.of(UsbWrapper.OpenCloseFlags.NO_CONTROL_LINE_INIT, UsbWrapper.OpenCloseFlags.NO_IOMANAGER_THREAD));
-        telnet.setParameters(115200, 8, 1, UsbSerialPort.PARITY_NONE);
-        usb.setParameters(115200, 8, 1, UsbSerialPort.PARITY_NONE);
-
-        // early exit, if flow control not supported
-        if (!usb.serialPort.getSupportedFlowControl().contains(flowControl))
-            Assume.assumeTrue("flow control not supported", false);
-        assertEquals(usb.inputLinesConnected ? EnumSet.of(ControlLine.RI) : EnumSet.noneOf(ControlLine.class), usb.serialPort.getControlLines()); // [1]
-        usb.serialPort.setFlowControl(flowControl);
-        assertEquals(flowControl, usb.serialPort.getFlowControl());
-        if (!usb.inputLinesConnected)
-            Assume.assumeTrue("flow control lines not connected", false);
-
-        // test output line state by reading corresponding input line
-        boolean m = flowControl == FlowControl.RTS_CTS;
-        Thread.sleep(controlLineWait); // required by pl2303
-        if(outputLineSet) { // was not set before enabling flow control at [1]
-            assertTrue(usb.serialPort.getControlLines().contains(m ? ControlLine.CTS : ControlLine.DSR));       // actual value
-            assertFalse(m ? usb.serialPort.getRTS() : usb.serialPort.getDTR());                                 // configured value
-            if(outputLineReadable) {
-                assertTrue(usb.serialPort.getControlLines().contains(m ? ControlLine.RTS : ControlLine.DTR));   // actual value
-            } else {
-                assertFalse(usb.serialPort.getControlLines().contains(m ? ControlLine.RTS : ControlLine.DTR));  // configured value
-            }
-        } else {
-            assertTrue(usb.serialPort.getControlLines().contains(ControlLine.RI));
-        }
-        if(m) usb.serialPort.setRTS(true); else usb.serialPort.setDTR(true);
-        assertTrue(usb.serialPort.getControlLines().contains(m ? ControlLine.CTS : ControlLine.DSR));
-        if(m) usb.serialPort.setRTS(false); else usb.serialPort.setDTR(false);
-        if(outputLineLocked == FlowControl_OutputLineLocked.TRUE) {
-            assertTrue(usb.serialPort.getControlLines().contains(m ? ControlLine.CTS : ControlLine.DSR));
-        } else {
-            assertFalse(usb.serialPort.getControlLines().contains(m ? ControlLine.CTS : ControlLine.DSR));
-        }
-
-        // read & write
-        usb.serialPort.setFlowControl(m ? FlowControl.RTS_CTS : FlowControl.DTR_DSR);
-        if(!outputLineSet) {
-            if (m) usb.serialPort.setRTS(true); else usb.serialPort.setDTR(true);
-        }
-        telnet.write(buf);
-        data = usb.read(buf.length, -1, 100);
-        assertThat(data, equalTo(buf));
-        usb.write(buf);
-        data = telnet.read(buf.length, 100);
-        assertThat(data, equalTo(buf));
-
-        // write disabled + continued
-        if(m) usb.serialPort.setDTR(true); else usb.serialPort.setRTS(true);
-        Thread.sleep(controlLineWait);
-        assertFalse(usb.serialPort.getControlLines().contains(m ? ControlLine.CTS : ControlLine.DSR));
-        telnet.write(buf);
-        data = usb.read(buf.length, -1, 100);
-        assertThat(data, equalTo(buf));
-        usb.write(buf);
-        data = telnet.read(buf.length, 200); // stopped
-        assertThat(data, equalTo(new byte[0]));
-
-        if(m) usb.serialPort.setDTR(false); else usb.serialPort.setRTS(false);
-        Thread.sleep(controlLineWait);
-        assertTrue(usb.serialPort.getControlLines().contains(m ? ControlLine.CTS : ControlLine.DSR));
-        data = telnet.read(buf.length, 100); // continued
-        assertThat(data, equalTo(buf));
-
-        // write disabled -> buffer full -> SerialTimeoutException
-        if(m) usb.serialPort.setDTR(true); else usb.serialPort.setRTS(true);
-        Thread.sleep(controlLineWait);
-        assertFalse(usb.serialPort.getControlLines().contains(m ? ControlLine.CTS : ControlLine.DSR));
-        usb.write(buf64);
-        data = telnet.read(buf64.length, 200);
-        assertThat(data, equalTo(new byte[0]));
-        try {
-            for (i = 0; i < 80; i++) {
-                usb.write(buf64);
-            }
-            fail("write error expected when buffer full");
-        } catch(SerialTimeoutException ignored) {
-        }
-
-        long t1 = System.currentTimeMillis();
-        try {
-            usb.serialPort.write(buf64, 200);
-            fail("write error expected when buffer full");
-        } catch(SerialTimeoutException ignored) {
-            long t2 = System.currentTimeMillis();
-            assertTrue("expected IOException after 200msec timeout, got "+(t2-t1)+"msec", t2-t1 >= 200);
-        }
-
-        // continue write
-        if(m) usb.serialPort.setDTR(false); else usb.serialPort.setRTS(false);
-        Thread.sleep(controlLineWait);
-
-        assertTrue(usb.serialPort.getControlLines().contains(m ? ControlLine.CTS : ControlLine.DSR));
-        data = telnet.read(buf64.length, 200);
-        Thread.sleep(100); // 64 bytes are free again after 4.4ms
-        usb.write(buf64);
-
-        // no read -> buffer full -> RTS/DTR off
-        class NoRead {
-            void run() throws Exception {
-                assertTrue(usb.serialPort.getControlLines().contains(m ? ControlLine.CTS : ControlLine.DSR));
-                int i;
-                for (i = 0; i < 120 && usb.serialPort.getControlLines().contains(m ? ControlLine.CTS : ControlLine.DSR); i++) {
-                    telnet.write(buf64);
-                    Thread.sleep(controlLineWait);
-                }
-                assertFalse(usb.serialPort.getControlLines().contains(m ? ControlLine.CTS : ControlLine.DSR));
-
-                byte[] data = usb.read(-1, i*64, 100);
-                Thread.sleep(controlLineWait);
-                assertTrue(usb.serialPort.getControlLines().contains(m ? ControlLine.CTS : ControlLine.DSR));
-            }
-        }
-
-        new NoRead().run();
-
-        // no read -> buffer full -> RTS/DTR off -> output line locked
-        if(outputLineLocked != FlowControl_OutputLineLocked.TRUE) {
-            assertTrue(usb.serialPort.getControlLines().contains(m ? ControlLine.CTS : ControlLine.DSR));
-            for(i = 0; i < 120 && usb.serialPort.getControlLines().contains(m ? ControlLine.CTS : ControlLine.DSR); i++) {
-                telnet.write(buf64);
-                Thread.sleep(controlLineWait);
-            }
-            assertFalse(usb.serialPort.getControlLines().contains(m ? ControlLine.CTS : ControlLine.DSR));
-            if(m) usb.serialPort.setRTS(true); else usb.serialPort.setDTR(true);
-            Thread.sleep(controlLineWait);
-            if(outputLineLocked == FlowControl_OutputLineLocked.ON_BUFFER_FULL)
-                assertFalse(usb.serialPort.getControlLines().contains(m ? ControlLine.CTS : ControlLine.DSR));
-            else
-                assertTrue(usb.serialPort.getControlLines().contains(m ? ControlLine.CTS : ControlLine.DSR));
-            data = usb.read(-1, i*64, 100);
-        }
-
-        // mode retained over close
-        assertEquals(flowControl, usb.serialPort.getFlowControl());
-        if(m) usb.serialPort.setRTS(true); else usb.serialPort.setDTR(true);
-        assertTrue(usb.serialPort.getControlLines().contains(m ? ControlLine.CTS : ControlLine.DSR));
-        usb.close(EnumSet.of(UsbWrapper.OpenCloseFlags.NO_CONTROL_LINE_INIT));
-        usb.open(EnumSet.of(UsbWrapper.OpenCloseFlags.NO_CONTROL_LINE_INIT, UsbWrapper.OpenCloseFlags.NO_IOMANAGER_THREAD));
-        assertEquals(flowControl, usb.serialPort.getFlowControl());
-        assertTrue(m ? usb.serialPort.getRTS() : usb.serialPort.getDTR());
-        assertTrue(usb.serialPort.getControlLines().contains(m ? ControlLine.CTS : ControlLine.DSR));
-        new NoRead().run();
-    }
-
-    @Test
-    public void setBreak() throws Exception {
-        usb.open();
-        telnet.setParameters(19200, 8, 1, UsbSerialPort.PARITY_NONE);
-        usb.setParameters(19200, 8, 1, UsbSerialPort.PARITY_NONE);
-        doReadWrite("");
-        usb.serialPort.setBreak(true);
-        Thread.sleep(100);
-        usb.serialPort.setBreak(false);
-        // RFC2217 has SET_CONTROL + REQ_BREAK_STATE request, but this is not supported by pyserial
-        // as there is no easy notification on <break> condition. By default break is returned as
-        // 0 byte on Linux, see https://man7.org/linux/man-pages/man3/termios.3.html -> BRKINT
-        byte[] data = telnet.read(1);
-        if (usb.serialDriver instanceof CdcAcmSerialDriver) {
-            // BREAK forwarding not implemented by arduino_leonardo_bridge.ino
-            assertThat("<break>", data, equalTo(new byte[]{}));
-        } else if(usb.isCp21xxRestrictedPort) {
-            assertThat("<break>", data, equalTo(new byte[]{0x55})); // send the last byte again?
-        } else {
-            assertThat("<break>", data, equalTo(new byte[]{0}));
-        }
-        doReadWrite("");
-    }
-
-    @Test
-    public void deviceConnection() throws Exception {
-        byte[] buf = new byte[256];
-        usb.open(EnumSet.of(UsbWrapper.OpenCloseFlags.NO_IOMANAGER_THREAD));
-        usb.setParameters(115200, 8, 1, UsbSerialPort.PARITY_NONE);
-
-        usb.write("x".getBytes());
-        usb.serialPort.read(buf, 1000);
-        usb.serialPort.setRTS(true);
-        try {
-            usb.serialPort.getRI();
-        } catch (UnsupportedOperationException ignored) {
-        }
-        boolean purged;
-        try {
-            usb.serialPort.purgeHwBuffers(true, true);
-            purged = true;
-        } catch (UnsupportedOperationException ex) {
-            purged = false;
-        }
-        usb.deviceConnection.close();
-        try { // only Prolific driver has early exit if nothing changed
-            usb.setParameters(115200, 8, 1, UsbSerialPort.PARITY_NONE);
-            if(!(usb.serialDriver instanceof ProlificSerialDriver))
-                fail("setParameters error expected");
-        } catch (IOException ignored) {
-        }
-        try {
-            usb.setParameters(57600, 8, 1, UsbSerialPort.PARITY_NONE);
-            fail("setParameters error expected");
-        } catch (IOException ignored) {
-        }
-        try {
-            usb.write("x".getBytes());
-            fail("write error expected");
-        } catch (IOException ignored) {
-        }
-        try {
-            usb.serialPort.read(buf, 1000);
-            fail("read error expected");
-        } catch (IOException ignored) {
-        }
-        try {
-            usb.serialPort.read(buf, 0);
-            fail("read error expected");
-        } catch (IOException ignored) {
-        }
-        try {
-            usb.serialPort.setRTS(true);
-            fail("setRts error expected");
-        } catch (IOException ignored) {
-        }
-        try {
-            if(usb.serialDriver instanceof ProlificSerialDriver)
-                Thread.sleep(600); // wait for background thread
-            usb.serialPort.getRI();
-            fail("getRI error expected");
-        } catch (IOException ignored) {
-        } catch (UnsupportedOperationException ignored) {
-        }
-        if(purged) {
-            usb.serialPort.purgeHwBuffers(false, false);
-            try {
-                usb.serialPort.purgeHwBuffers(true, false);
-                fail("purgeHwBuffers(write) error expected");
-            } catch (IOException ignored) {
-            }
-            try {
-                usb.serialPort.purgeHwBuffers(false, true);
-                fail("purgeHwBuffers(read) error expected");
-            } catch (IOException ignored) {
-            }
-        }
-        try {
-            usb.serialPort.setBreak(true);
-            fail("setBreak error expected");
-        } catch (IOException ignored) {
-        }
-        usb.close(EnumSet.of(UsbWrapper.OpenCloseFlags.NO_DEVICE_CONNECTION));
-        try {
-            usb.open(EnumSet.of(UsbWrapper.OpenCloseFlags.NO_IOMANAGER_THREAD, UsbWrapper.OpenCloseFlags.NO_DEVICE_CONNECTION));
-            fail("open error expected");
-        } catch (Exception ignored) {
-        }
-
-        usb.open(EnumSet.of(UsbWrapper.OpenCloseFlags.NO_IOMANAGER_THREAD));
-        usb.write("x".getBytes());
-        UsbDeviceConnection otherDeviceConnection = usbManager.openDevice(usb.serialDriver.getDevice());
-        usb.write("x".getBytes());
-        otherDeviceConnection.close();
-        usb.write("x".getBytes());
-
-        // already queued read request is not interrupted by closing deviceConnection and test would hang
-    }
-
-    @Test
-    public void commonMethods() throws Exception {
-        String s;
-        assertNotNull(usb.serialPort.getDriver());
-        assertEquals(usb.serialDriver, usb.serialPort.getDriver());
-        assertNotNull(usb.serialPort.getDevice());
-        assertEquals(usb.serialDriver.getDevice(), usb.serialPort.getDevice());
-        assertEquals(test_device_port, usb.serialPort.getPortNumber());
-        s = usb.serialDriver.toString();
-        assertNotEquals(0, s.length());
-
-        assertFalse(usb.serialPort.isOpen());
-        usb.open();
-        assertTrue(usb.serialPort.isOpen());
-
-        s = usb.serialPort.getSerial();
-        // with target sdk 29 can throw SecurityException before USB permission dialog is confirmed
-        // not all devices implement serial numbers. some observed values are:
-        // FT232         00000000, FTGH4NTX, ...
-        // FT2232        <null>
-        // CP2102        0001
-        // CP2105        0035E46E
-        // CH340         <null>
-        // PL2303        <null>
-        // CDC:Microbit  9900000037024e450034200b0000004a0000000097969901
-        // CDC:Digispark <null>
-
-        try {
-            usb.open();
-            fail("already open error expected");
-        } catch (IOException ignored) {
-        }
-        try {
-            byte[] buffer = new byte[0];
-            usb.serialPort.read(buffer, UsbWrapper.USB_READ_WAIT);
-            fail("read buffer to small expected");
-        } catch(IllegalArgumentException ignored) {}
-        try {
-            byte[] buffer = new byte[1];
-            usb.serialPort.read(buffer, 0, UsbWrapper.USB_READ_WAIT);
-            fail("read length to small expected");
-        } catch(IllegalArgumentException ignored) {}
-
-        // use driver that does not override base class
-        UsbSerialDriver wrongSerialDriver = new ChromeCcdSerialDriver(usb.serialDriver.getDevice());
-        UsbSerialPort wrongSerialPort = wrongSerialDriver.getPorts().get(0);
-        assertThrows(UnsupportedOperationException.class, wrongSerialPort::getCD);
-        assertThrows(UnsupportedOperationException.class, wrongSerialPort::getCTS);
-        assertThrows(UnsupportedOperationException.class, wrongSerialPort::getDSR);
-        assertThrows(UnsupportedOperationException.class, wrongSerialPort::getDTR);
-        assertThrows(UnsupportedOperationException.class, () -> wrongSerialPort.setDTR(true));
-        assertThrows(UnsupportedOperationException.class, wrongSerialPort::getRI);
-        assertThrows(UnsupportedOperationException.class, wrongSerialPort::getRTS);
-        assertThrows(UnsupportedOperationException.class, () -> wrongSerialPort.setRTS(true));
-        assertEquals(EnumSet.noneOf(ControlLine.class), wrongSerialPort.getSupportedControlLines());
-        assertThrows(UnsupportedOperationException.class, wrongSerialPort::getControlLines);
-        assertEquals(EnumSet.of(FlowControl.NONE), wrongSerialPort.getSupportedFlowControl());
-        assertEquals(FlowControl.NONE, wrongSerialPort.getFlowControl());
-        wrongSerialPort.setFlowControl(FlowControl.NONE);
-        assertThrows(UnsupportedOperationException.class, () -> wrongSerialPort.setFlowControl(FlowControl.RTS_CTS));
-        assertThrows(UnsupportedOperationException.class, () -> wrongSerialPort.purgeHwBuffers(true, true));
-        assertThrows(UnsupportedOperationException.class, () -> wrongSerialPort.setBreak(true));
-    }
-
-    @Test
-    public void ftdiMethods() throws Exception {
-        Assume.assumeTrue("only for FTDI", usb.serialDriver instanceof FtdiSerialDriver);
-
-        byte[] b;
-        usb.open();
-        usb.setParameters(115200, 8, 1, UsbSerialPort.PARITY_NONE);
-        telnet.setParameters(115200, 8, 1, UsbSerialPort.PARITY_NONE);
-
-        FtdiSerialDriver.FtdiSerialPort ftdiSerialPort = (FtdiSerialDriver.FtdiSerialPort) usb.serialPort;
-        int lt = ftdiSerialPort.getLatencyTimer();
-        ftdiSerialPort.setLatencyTimer(1);
-        telnet.write("x".getBytes());
-        b = usb.read(1);
-        long t1 = System.currentTimeMillis();
-        telnet.write("x".getBytes());
-        b = usb.read(1);
-        ftdiSerialPort.setLatencyTimer(100);
-        long t2 = System.currentTimeMillis();
-        telnet.write("x".getBytes());
-        b = usb.read(1);
-        long t3 = System.currentTimeMillis();
-        ftdiSerialPort.setLatencyTimer(lt);
-        assertTrue("latency 1: expected < 100, got "+ (t2-t1), (t2-t1) < 100);
-        assertTrue("latency 100: expected >= 100, got " + (t3-t2), (t3-t2) >= 100);
-
-        usb.deviceConnection.close();
-        try {
-            ftdiSerialPort.getLatencyTimer();
-            fail("getLatencyTimer error expected");
-        } catch (IOException ignored) {}
-        usb.deviceConnection.close();
-        try {
-            ftdiSerialPort.setLatencyTimer(1);
-            fail("setLatencyTimer error expected");
-        } catch (IOException ignored) {}
-    }
-}
+/*
+ * restrictions
+ *  - as real hardware is used, timing might need tuning. see:
+ *      - Thread.sleep(...)
+ *      - obj.wait(...)
+ *  - missing functionality on certain devices, see:
+ *      - if(rfc2217_server_nonstandard_baudrates)
+ *      - if(usbSerialDriver instanceof ...)
+ *
+ */
+package com.hoho.android.usbserial;
+
+import android.content.Context;
+import android.hardware.usb.UsbDevice;
+import android.hardware.usb.UsbDeviceConnection;
+import android.hardware.usb.UsbManager;
+import android.os.Process;
+import androidx.test.core.app.ApplicationProvider;
+import androidx.test.platform.app.InstrumentationRegistry;
+import androidx.test.runner.AndroidJUnit4;
+import android.util.Log;
+
+import com.hoho.android.usbserial.driver.CdcAcmSerialDriver;
+import com.hoho.android.usbserial.driver.Ch34xSerialDriver;
+import com.hoho.android.usbserial.driver.ChromeCcdSerialDriver;
+import com.hoho.android.usbserial.driver.CommonUsbSerialPort;
+import com.hoho.android.usbserial.driver.CommonUsbSerialPortWrapper;
+import com.hoho.android.usbserial.driver.Cp21xxSerialDriver;
+import com.hoho.android.usbserial.driver.FtdiSerialDriver;
+import com.hoho.android.usbserial.driver.GsmModemSerialDriver;
+import com.hoho.android.usbserial.driver.ProbeTable;
+import com.hoho.android.usbserial.driver.ProlificSerialDriver;
+import com.hoho.android.usbserial.driver.ProlificSerialPortWrapper;
+import com.hoho.android.usbserial.driver.SerialTimeoutException;
+import com.hoho.android.usbserial.driver.UsbSerialDriver;
+import com.hoho.android.usbserial.driver.UsbSerialPort;
+import com.hoho.android.usbserial.driver.UsbSerialProber;
+import com.hoho.android.usbserial.util.SerialInputOutputManager;
+import com.hoho.android.usbserial.util.TelnetWrapper;
+import com.hoho.android.usbserial.util.TestBuffer;
+import com.hoho.android.usbserial.util.UsbWrapper;
+import com.hoho.android.usbserial.driver.UsbSerialPort.ControlLine;
+import com.hoho.android.usbserial.driver.UsbSerialPort.FlowControl;
+import com.hoho.android.usbserial.util.XonXoffFilter;
+
+
+import org.junit.After;
+import org.junit.AfterClass;
+import org.junit.Assume;
+import org.junit.Before;
+import org.junit.BeforeClass;
+import org.junit.Rule;
+import org.junit.Test;
+import org.junit.rules.TestRule;
+import org.junit.rules.TestWatcher;
+import org.junit.runner.Description;
+import org.junit.runner.RunWith;
+
+import java.io.IOException;
+import java.nio.BufferOverflowException;
+import java.util.Arrays;
+import java.util.EnumSet;
+import java.util.List;
+import java.util.concurrent.Executors;
+import java.util.concurrent.ScheduledExecutorService;
+import java.util.concurrent.ScheduledFuture;
+import java.util.concurrent.TimeUnit;
+
+import static org.hamcrest.CoreMatchers.anyOf;
+import static org.hamcrest.MatcherAssert.assertThat;
+import static org.hamcrest.CoreMatchers.equalTo;
+import static org.junit.Assert.assertEquals;
+import static org.junit.Assert.assertFalse;
+import static org.junit.Assert.assertNotEquals;
+import static org.junit.Assert.assertNotNull;
+import static org.junit.Assert.assertNull;
+import static org.junit.Assert.assertThrows;
+import static org.junit.Assert.assertTrue;
+import static org.junit.Assert.fail;
+
+@RunWith(AndroidJUnit4.class)
+public class DeviceTest {
+    private final static String  TAG = DeviceTest.class.getSimpleName();
+
+    enum FlowControl_OutputLineLocked { FALSE, ON_BUFFER_FULL, TRUE }
+
+    // testInstrumentationRunnerArguments configuration
+
+    private static String  rfc2217_server_host;
+    private static int     rfc2217_server_port = 2217;
+    private static boolean rfc2217_server_nonstandard_baudrates;
+    private static String  test_device_driver;
+    private static int     test_device_port;
+
+    private Context context;
+    private UsbManager usbManager;
+    UsbWrapper usb;
+    static TelnetWrapper telnet;
+
+    @Rule
+    public TestRule watcher = new TestWatcher() {
+        protected void starting(Description description) {
+            Log.i(TAG, "===== starting test: " + description.getMethodName()+ " =====");
+        }
+    };
+
+    @BeforeClass
+    public static void setUpFixture() throws Exception {
+        rfc2217_server_host                  =                 InstrumentationRegistry.getArguments().getString("rfc2217_server_host");
+        rfc2217_server_nonstandard_baudrates = Boolean.valueOf(InstrumentationRegistry.getArguments().getString("rfc2217_server_nonstandard_baudrates"));
+        test_device_driver                   =                 InstrumentationRegistry.getArguments().getString("test_device_driver");
+        test_device_port                     = Integer.valueOf(InstrumentationRegistry.getArguments().getString("test_device_port","-1"));
+
+        // postpone parts of fixture setup to first test, because exceptions are not reported for @BeforeClass
+        // and test terminates with misleading 'Empty test suite'
+        telnet = new TelnetWrapper(rfc2217_server_host, rfc2217_server_port);
+    }
+
+    @Before
+    public void setUp() throws Exception {
+        telnet.setUp();
+
+        context = ApplicationProvider.getApplicationContext();
+        usbManager = (UsbManager) context.getSystemService(Context.USB_SERVICE);
+        List<UsbSerialDriver> availableDrivers = UsbSerialProber.getDefaultProber().findAllDrivers(usbManager);
+        if(availableDrivers.isEmpty()) {
+            ProbeTable customTable = new ProbeTable();
+            customTable.addProduct(0x2342, 0x8036, CdcAcmSerialDriver.class); // arduino multiport cdc witch custom VID
+            availableDrivers = new UsbSerialProber(customTable).findAllDrivers(usbManager);
+        }
+        assertEquals("no USB device found", 1, availableDrivers.size());
+        UsbSerialDriver usbSerialDriver = availableDrivers.get(0);
+        if(test_device_driver != null) {
+            String driverName = usbSerialDriver.getClass().getSimpleName();
+            assertEquals(test_device_driver+"SerialDriver", driverName);
+        }
+        if (test_device_port == -1) {
+            test_device_port = usbSerialDriver.getPorts().size() - 1;
+        } else {
+            assertTrue( usbSerialDriver.getPorts().size() > test_device_port);
+        }
+        usb = new UsbWrapper(context, usbSerialDriver, test_device_port);
+        usb.setUp();
+
+        Log.i(TAG, "Using USB device "+ usb.serialPort.toString()+" driver="+usb.serialDriver.getClass().getSimpleName());
+        telnet.read(-1); // doesn't look necessary here, but very often after usb permission dialog the first test failed with telnet garbage
+    }
+
+    @After
+    public void tearDown() throws IOException {
+        if(usb != null)
+            usb.tearDown();
+        telnet.tearDown();
+    }
+
+    @AfterClass
+    public static void tearDownFixture() throws Exception {
+        telnet.tearDownFixture();
+    }
+
+    // clone of org.apache.commons.lang3.StringUtils.indexOfDifference + optional startpos
+    private static int indexOfDifference(final CharSequence cs1, final CharSequence cs2) {
+        return indexOfDifference(cs1, cs2, 0, 0);
+    }
+
+    private static int indexOfDifference(final CharSequence cs1, final CharSequence cs2, int cs1startpos, int cs2startpos) {
+        if (cs1 == cs2) {
+            return -1;
+        }
+        if (cs1 == null || cs2 == null) {
+            return 0;
+        }
+        if(cs1startpos < 0 || cs2startpos < 0)
+            return -1;
+        int i, j;
+        for (i = cs1startpos, j = cs2startpos; i < cs1.length() && j < cs2.length(); ++i, ++j) {
+            if (cs1.charAt(i) != cs2.charAt(j)) {
+                break;
+            }
+        }
+        if (j < cs2.length() || i < cs1.length()) {
+            return i;
+        }
+        return -1;
+    }
+
+    private int findDifference(final StringBuilder data, final StringBuilder expected) {
+        int length = 0;
+        int datapos = indexOfDifference(data, expected);
+        int expectedpos = datapos;
+        while(datapos != -1) {
+            int nextexpectedpos = -1;
+            int nextdatapos = datapos + 2;
+            int len = -1;
+            if(nextdatapos + 10 < data.length()) { // try to sync data+expected, assuming that data is lost, but not corrupted
+                String nextsub = data.substring(nextdatapos, nextdatapos + 10);
+                nextexpectedpos = expected.indexOf(nextsub, expectedpos);
+                if(nextexpectedpos >= 0) {
+                    len = nextexpectedpos - expectedpos - 2;
+                }
+            }
+            Log.i(TAG, "difference at " + datapos + " len " + len );
+            Log.d(TAG, "       got " +     data.substring(Math.max(datapos - 20, 0), Math.min(datapos + 20, data.length())));
+            Log.d(TAG, "  expected " + expected.substring(Math.max(expectedpos - 20, 0), Math.min(expectedpos + 20, expected.length())));
+            datapos = indexOfDifference(data, expected, nextdatapos, nextexpectedpos);
+            expectedpos = nextexpectedpos + (datapos  - nextdatapos);
+            if(len==-1) length=-1;
+            else        length+=len;
+        }
+        return length;
+    }
+
+    private void doReadWrite(String reason) throws Exception {
+        doReadWrite(reason, -1);
+    }
+    private void doReadWrite(String reason, int readWait) throws Exception {
+        byte[] buf1 = new byte[]{ 0x30, 0x31, 0x32, 0x33, 0x34, 0x35, 0x36, 0x55, 0x55};
+        byte[] buf2 = new byte[]{ 0x20, 0x21, 0x22, 0x23, 0x24, 0x25, 0x26, 0x55, 0x55};
+        byte[] data;
+
+        telnet.write(buf1);
+        data = usb.read(buf1.length, -1, readWait);
+        assertThat(reason, data, equalTo(buf1)); // includes array content in output
+        if(usb.isCp21xxRestrictedPort && usb.serialPort.getFlowControl() == FlowControl.XON_XOFF)
+            data = telnet.read(); // discard flow control
+        usb.write(buf2);
+        data = telnet.read(buf2.length, readWait);
+        assertThat(reason, data, equalTo(buf2));
+    }
+
+    private void purgeWriteBuffer(int timeout) throws Exception {
+        try {
+            Log.d(TAG, " purge begin");
+            usb.serialPort.purgeHwBuffers(true, false);
+        } catch(UnsupportedOperationException ignored) {}
+        byte[] data = telnet.read(-1, timeout);
+        int len = 0;
+        while(data.length != 0) {
+            len += data.length;
+            Log.d(TAG, " purge read " + data.length);
+            data = telnet.read(-1, timeout);
+        }
+        Log.d(TAG, " purge end " + len);
+    }
+
+    @Test
+    public void openClose() throws Exception {
+        try {
+            usb.serialPort.open(null);
+            fail("null connection error expected");
+        } catch (IllegalArgumentException ignored) {
+        }
+
+        usb.open();
+        telnet.setParameters(19200, 8, 1, UsbSerialPort.PARITY_NONE);
+        usb.setParameters(19200, 8, 1, UsbSerialPort.PARITY_NONE);
+        doReadWrite("");
+
+        try {
+            usb.serialPort.open(usb.deviceConnection);
+            fail("already open expected");
+        } catch (IOException ignored) {
+        }
+        doReadWrite("");
+
+        usb.close();
+        try {
+            usb.serialPort.close();
+            fail("already closed expected");
+        } catch (IOException ignored) {
+        }
+        try {
+            usb.write(new byte[]{0x00});
+            fail("write closed expected");
+        } catch(IOException ex) {
+            assertEquals("Connection closed", ex.getMessage());
+        }
+        try {
+            usb.read(1);
+            fail("read closed expected");
+        } catch(IOException ex) {
+            assertEquals("Connection closed", ex.getMessage());
+        }
+        try {
+            usb.setParameters(9600, 8, 1, UsbSerialPort.PARITY_NONE);
+            fail("error expected");
+        } catch (IOException ignored) {
+        } catch (NullPointerException ignored) {
+        }
+
+        usb.open();
+        telnet.setParameters(9600, 8, 1, UsbSerialPort.PARITY_NONE);
+        usb.setParameters(9600, 8, 1, UsbSerialPort.PARITY_NONE);
+        doReadWrite("");
+
+        // close port before iomanager
+        assertEquals(SerialInputOutputManager.State.RUNNING, usb.ioManager.getState());
+        usb.serialPort.close();
+        for (int i = 0; i < 1000; i++) {
+            if (usb.ioManager.getState() == SerialInputOutputManager.State.STOPPED)
+                break;
+            Thread.sleep(1);
+        }
+        try {
+            usb.read();
+            fail("closed expected");
+        } catch (IOException ex) {
+            assertEquals("java.io.IOException: Connection closed", ex.getMessage());
+        }
+        // assertEquals(SerialInputOutputManager.State.STOPPED, usb.usbIoManager.getState());
+        // unstable. null'ify not-stopped ioManager, else usbClose would try again
+        if(SerialInputOutputManager.State.STOPPED != usb.ioManager.getState())
+            usb.ioManager = null;
+        usb.close();
+
+        // close while waiting in read
+        class CloseRunnable implements Runnable {
+            boolean wait;
+            public void run() {
+                try {
+                    while(wait)
+                        Thread.sleep(1);
+                    Thread.sleep(5);
+                } catch (InterruptedException ignored) {
+                }
+                Log.d(TAG, "close");
+                usb.close();
+            }
+        }
+        usb.open(EnumSet.of(UsbWrapper.OpenCloseFlags.NO_IOMANAGER_THREAD));
+        CloseRunnable closer = new CloseRunnable();
+        closer.wait = true;
+        Thread th = new Thread(closer);
+        th.start();
+        try {
+            closer.wait = false;
+            usb.serialPort.read(new byte[256], 2000);
+
+            fail("closed expected");
+        } catch(IOException ex) {
+            assertFalse(usb.serialPort.isOpen());
+            assertEquals("Connection closed", ex.getMessage());
+        }
+        th.join();
+        closer.wait = true;
+        th = new Thread(closer);
+        th.start();
+        try {
+            closer.wait = false;
+            usb.serialPort.read(new byte[256], 0);
+            fail("closed expected");
+        } catch(IOException ex) {
+            assertFalse(usb.serialPort.isOpen());
+            assertEquals("Connection closed", ex.getMessage());
+        }
+        th.join();
+    }
+
+    @Test
+    public void prolificBaudRate() throws Exception {
+        Assume.assumeTrue("only for Prolific", usb.serialDriver instanceof ProlificSerialDriver);
+
+        int[] baudRates = {
+                75, 150, 300, 600, 1200, 1800, 2400, 3600, 4800, 7200, 9600, 14400, 19200,
+                28800, 38400, 57600, 115200, 128000, 134400, 161280, 201600, 230400, 268800,
+                403200, 460800, 614400, 806400, 921600, 1228800, 2457600, 3000000, /*6000000*/
+        };
+        usb.open();
+        Assume.assumeFalse("only for non PL2303G*", ProlificSerialPortWrapper.isDeviceTypeHxn(usb.serialPort)); // HXN does not use divisor
+
+        int minBaudRate = ProlificSerialPortWrapper.isDeviceTypeT(usb.serialPort) ? 6 : 46;
+        try {
+            usb.setParameters(minBaudRate-1, 8, 1, UsbSerialPort.PARITY_NONE);
+            fail("baud rate to low expected");
+        } catch(UnsupportedOperationException ignored) {}
+        usb.setParameters(minBaudRate, 8, 1, UsbSerialPort.PARITY_NONE);
+        usb.setParameters(384_000_000, 8, 1, UsbSerialPort.PARITY_NONE);
+        try {
+            usb.setParameters(384_000_001, 8, 1, UsbSerialPort.PARITY_NONE);
+            fail("baud rate to high expected");
+        } catch(UnsupportedOperationException ignored) {}
+        usb.setParameters(11_636_363, 8, 1, UsbSerialPort.PARITY_NONE);
+        try {
+            usb.setParameters(11_636_364, 8, 1, UsbSerialPort.PARITY_NONE);
+            fail("baud rate deviation to high expected");
+        } catch(UnsupportedOperationException ignored) {}
+
+        for(int baudRate : baudRates) {
+            int readWait = 500;
+            if(baudRate < 300) readWait = 1000;
+            if(baudRate < 150) readWait = 2000;
+            telnet.setParameters(baudRate, 8, 1, UsbSerialPort.PARITY_NONE);
+            usb.setParameters(baudRate, 8, 1, UsbSerialPort.PARITY_NONE);
+            doReadWrite(String.valueOf(baudRate), readWait);
+
+            usb.setParameters(baudRate + 1, 8, 1, UsbSerialPort.PARITY_NONE);
+            doReadWrite(String.valueOf(baudRate + 1), readWait);
+
+            // silent fallback to 9600 for unsupported baud rates
+            telnet.setParameters(9600, 8, 1, UsbSerialPort.PARITY_NONE);
+            usb.setParameters(baudRate + 1 + (1<<29), 8, 1, UsbSerialPort.PARITY_NONE);
+            doReadWrite(String.valueOf(baudRate + 1) + " + 1<<29", readWait);
+        }
+
+        // some PL2303... data sheets mention additional standard baud rates, others don't
+        // they do not work with my devices and linux driver also excludes them
+        baudRates = new int[]{110, 56000, 256000};
+        for(int baudRate : baudRates) {
+            int readWait = 500;
+            if(baudRate < 300) readWait = 1000;
+            if(baudRate < 150) readWait = 2000;
+            telnet.setParameters(baudRate, 8, 1, UsbSerialPort.PARITY_NONE);
+            usb.setParameters(baudRate, 8, 1, UsbSerialPort.PARITY_NONE);
+            doReadWrite(String.valueOf(baudRate), readWait);
+
+            // silent fallback to 9600 for unsupported baud rates
+            telnet.setParameters(9600, 8, 1, UsbSerialPort.PARITY_NONE);
+            usb.setParameters(baudRate + (1<<29), 8, 1, UsbSerialPort.PARITY_NONE);
+            doReadWrite(String.valueOf(baudRate) + " + 1<<29", readWait);
+        }
+    }
+
+    @Test
+    public void ftdiBaudRate() throws Exception {
+        Assume.assumeTrue("only for FTDI", usb.serialDriver instanceof FtdiSerialDriver);
+
+        usb.open();
+        try {
+            usb.setParameters(183, 8, 1, UsbSerialPort.PARITY_NONE);
+            fail("baud rate to low expected");
+        } catch (UnsupportedOperationException ignored) {
+        }
+        usb.setParameters(184, 8, 1, UsbSerialPort.PARITY_NONE);
+        usb.setParameters( 960000, 8, 1, UsbSerialPort.PARITY_NONE);
+        usb.setParameters(1000000, 8, 1, UsbSerialPort.PARITY_NONE);
+        usb.setParameters(1043478, 8, 1, UsbSerialPort.PARITY_NONE);
+        usb.setParameters(1090909, 8, 1, UsbSerialPort.PARITY_NONE);
+        usb.setParameters(1142857, 8, 1, UsbSerialPort.PARITY_NONE);
+        usb.setParameters(1200000, 8, 1, UsbSerialPort.PARITY_NONE);
+        usb.setParameters(1263157, 8, 1, UsbSerialPort.PARITY_NONE);
+        usb.setParameters(1333333, 8, 1, UsbSerialPort.PARITY_NONE);
+        usb.setParameters(1411764, 8, 1, UsbSerialPort.PARITY_NONE);
+        usb.setParameters(1500000, 8, 1, UsbSerialPort.PARITY_NONE);
+        try {
+            usb.setParameters((int)(2000000/1.04), 8, 1, UsbSerialPort.PARITY_NONE);
+            fail("baud rate error expected");
+        } catch (UnsupportedOperationException ignored) {
+        }
+        usb.setParameters((int)(2000000/1.03), 8, 1, UsbSerialPort.PARITY_NONE);
+        usb.setParameters(2000000, 8, 1, UsbSerialPort.PARITY_NONE);
+        usb.setParameters((int)(2000000*1.03), 8, 1, UsbSerialPort.PARITY_NONE);
+        try {
+            usb.setParameters((int)(2000000*1.04), 8, 1, UsbSerialPort.PARITY_NONE);
+            fail("baud rate error expected");
+        } catch (UnsupportedOperationException ignored) {
+        }
+        usb.setParameters(2000000, 8, 1, UsbSerialPort.PARITY_NONE);
+        usb.setParameters(3000000, 8, 1, UsbSerialPort.PARITY_NONE);
+        try {
+            usb.setParameters(4000000, 8, 1, UsbSerialPort.PARITY_NONE);
+            fail("baud rate to high expected");
+        } catch (UnsupportedOperationException ignored) {
+        }
+    }
+
+    @Test
+    public void Ch34xBaudRate() throws Exception {
+        Assume.assumeTrue("only for Ch34x", usb.serialDriver instanceof Ch34xSerialDriver);
+        usb.open();
+
+        int[] baudRates = {
+                115200, 230400, 256000, 307200, 460800, 921600, 1000000, 1228800
+        };
+        for (int baudRate : baudRates) {
+            telnet.setParameters(baudRate, 8, 1, UsbSerialPort.PARITY_NONE);
+            usb.setParameters(baudRate, 8, 1, UsbSerialPort.PARITY_NONE);
+            doReadWrite(baudRate + "");
+            try {
+                usb.setParameters(baudRate + (1 << 29), 8, 1, UsbSerialPort.PARITY_NONE);
+                doReadWrite(baudRate + "+(1<<29)");
+
+                usb.setParameters(baudRate - 1, 8, 1, UsbSerialPort.PARITY_NONE);
+                doReadWrite(baudRate + "-1");
+
+                usb.setParameters(baudRate + 1, 8, 1, UsbSerialPort.PARITY_NONE);
+                doReadWrite(baudRate + "+1");
+                if (baudRate == 921600)
+                    fail("error expected for " + baudRate + " baud");
+            } catch(AssertionError err) {
+                if (baudRate != 921600)
+                    throw(err);
+            }
+        }
+    }
+
+    @Test
+    public void baudRate() throws Exception {
+        usb.open();
+
+        if (false) { // default baud rate
+            // CP2102: only works if first connection after attaching device
+            // PL2303, FTDI: it's not 9600
+            telnet.setParameters(9600, 8, 1, UsbSerialPort.PARITY_NONE);
+
+            doReadWrite("");
+        }
+
+        // invalid values
+        try {
+            usb.setParameters(-1, 8, 1, UsbSerialPort.PARITY_NONE);
+            fail("invalid baud rate");
+        } catch (IllegalArgumentException ignored) {
+        }
+        try {
+            usb.setParameters(0, 8, 1, UsbSerialPort.PARITY_NONE);
+            fail("invalid baud rate");
+        } catch (IllegalArgumentException ignored) {
+        }
+        try {
+            usb.setParameters(1, 8, 1, UsbSerialPort.PARITY_NONE);
+            if (usb.serialDriver instanceof FtdiSerialDriver)
+                ;
+            else if (usb.serialDriver instanceof ProlificSerialDriver)
+                ;
+            else if (usb.serialDriver instanceof Cp21xxSerialDriver)
+                ;
+            else if (usb.serialDriver instanceof CdcAcmSerialDriver)
+                ;
+            else
+                fail("invalid baudrate 1");
+        } catch (UnsupportedOperationException ignored) { // ch340
+        } catch (IOException ignored) { // cp2105 second port
+        } catch (IllegalArgumentException ignored) {
+        }
+        try {
+            usb.setParameters(1<<31, 8, 1, UsbSerialPort.PARITY_NONE);
+            if (usb.serialDriver instanceof ProlificSerialDriver)
+                ;
+            else if (usb.serialDriver instanceof Cp21xxSerialDriver)
+                ;
+            else if (usb.serialDriver instanceof CdcAcmSerialDriver)
+                ;
+            else
+                fail("invalid baudrate 2^31");
+        } catch (ArithmeticException ignored) { // ch340
+        } catch (IOException ignored) { // cp2105 second port
+        } catch (IllegalArgumentException ignored) {
+        }
+
+        for(int baudRate : new int[] {300, 2400, 19200, 115200} ) {
+            if(baudRate == 300 && usb.isCp21xxRestrictedPort) {
+                try {
+                    usb.setParameters(baudRate, 8, 1, UsbSerialPort.PARITY_NONE);
+                    fail("baudrate 300 on cp21xx restricted port");
+                } catch (IOException ignored) {
+                }
+                continue;
+            }
+            telnet.setParameters(baudRate, 8, 1, UsbSerialPort.PARITY_NONE);
+            usb.setParameters(baudRate, 8, 1, UsbSerialPort.PARITY_NONE);
+
+            doReadWrite(baudRate+"/8N1");
+        }
+        if(rfc2217_server_nonstandard_baudrates && !usb.isCp21xxRestrictedPort) {
+            usb.setParameters(42000, 8, 1, UsbSerialPort.PARITY_NONE);
+            telnet.setParameters(42000, 8, 1, UsbSerialPort.PARITY_NONE);
+
+            byte[] buf1 = "abc".getBytes();
+            byte[] buf2 = "ABC".getBytes();
+            byte[] data1, data2;
+            usb.write(buf1);
+            data1 = telnet.read();
+            telnet.write(buf2);
+            data2 = usb.read();
+            if (usb.serialDriver instanceof Cp21xxSerialDriver) {
+                if (usb.serialDriver.getPorts().size() > 1) {
+                    // supported on cp2105 first port
+                    assertThat("42000/8N1", data1, equalTo(buf1));
+                    assertThat("42000/8N1", data2, equalTo(buf2));
+                } else {
+                    // not supported on cp2102
+                    assertNotEquals(data1, buf1);
+                    assertNotEquals(data2, buf2);
+                }
+            } else {
+                assertThat("42000/8N1", data1, equalTo(buf1));
+                assertThat("42000/8N1", data2, equalTo(buf2));
+            }
+        }
+        { // non matching baud rate
+            telnet.setParameters(19200, 8, 1, UsbSerialPort.PARITY_NONE);
+            usb.setParameters(2400, 8, 1, UsbSerialPort.PARITY_NONE);
+
+            byte[] data;
+            telnet.write("net2usb".getBytes());
+            data = usb.read();
+            assertNotEquals(7, data.length);
+            usb.write("usb2net".getBytes());
+            data = telnet.read();
+            assertNotEquals(7, data.length);
+        }
+    }
+
+    @Test
+    public void dataBits() throws Exception {
+        byte[] data;
+
+        usb.open();
+        for(int i: new int[] {0, 4, 9}) {
+            try {
+                usb.setParameters(19200, i, 1, UsbSerialPort.PARITY_NONE);
+                fail("invalid databits "+i);
+            } catch (IllegalArgumentException ignored) {
+            }
+        }
+
+        // telnet -> usb
+        usb.setParameters(19200, 8, 1, UsbSerialPort.PARITY_NONE);
+        telnet.setParameters(19200, 7, 1, UsbSerialPort.PARITY_NONE);
+        telnet.write(new byte[] {0x00});
+        Thread.sleep(10); // one bit is 0.05 milliseconds long, wait >> stop bit
+        telnet.write(new byte[] {(byte)0xff});
+        data = usb.read(2);
+        assertThat("19200/7N1", data, equalTo(new byte[] {(byte)0x80, (byte)0xff}));
+
+        telnet.setParameters(19200, 6, 1, UsbSerialPort.PARITY_NONE);
+        telnet.write(new byte[] {0x00});
+        Thread.sleep(10);
+        telnet.write(new byte[] {(byte)0xff});
+        data = usb.read(2);
+        assertThat("19000/6N1", data, equalTo(new byte[] {(byte)0xc0, (byte)0xff}));
+
+        telnet.setParameters(19200, 5, 1, UsbSerialPort.PARITY_NONE);
+        telnet.write(new byte[] {0x00});
+        Thread.sleep(10);
+        telnet.write(new byte[] {(byte)0xff});
+        data = usb.read(2);
+        assertThat("19000/5N1", data, equalTo(new byte[] {(byte)0xe0, (byte)0xff}));
+
+        // usb -> telnet
+        try {
+            telnet.setParameters(19200, 8, 1, UsbSerialPort.PARITY_NONE);
+            usb.setParameters(19200, 7, 1, UsbSerialPort.PARITY_NONE);
+            usb.write(new byte[]{0x00});
+            Thread.sleep(10);
+            usb.write(new byte[]{(byte) 0xff});
+            data = telnet.read(2);
+            assertThat("19000/7N1", data, equalTo(new byte[]{(byte) 0x80, (byte) 0xff}));
+        } catch (UnsupportedOperationException e) {
+                if(!usb.isCp21xxRestrictedPort)
+                    throw e;
+        }
+        try {
+            usb.setParameters(19200, 6, 1, UsbSerialPort.PARITY_NONE);
+            usb.write(new byte[]{0x00});
+            Thread.sleep(10);
+            usb.write(new byte[]{(byte) 0xff});
+            data = telnet.read(2);
+            assertThat("19000/6N1", data, equalTo(new byte[]{(byte) 0xc0, (byte) 0xff}));
+        } catch (UnsupportedOperationException e) {
+            if (!(usb.isCp21xxRestrictedPort || usb.serialDriver instanceof FtdiSerialDriver))
+                throw e;
+        }
+        try {
+            usb.setParameters(19200, 5, 1, UsbSerialPort.PARITY_NONE);
+            usb.write(new byte[] {0x00});
+            Thread.sleep(5);
+            usb.write(new byte[] {(byte)0xff});
+            data = telnet.read(2);
+            assertThat("19000/5N1", data, equalTo(new byte[] {(byte)0xe0, (byte)0xff}));
+        } catch (UnsupportedOperationException e) {
+            if (!(usb.isCp21xxRestrictedPort || usb.serialDriver instanceof FtdiSerialDriver))
+                throw e;
+        }
+    }
+
+    @Test
+    public void parity() throws Exception {
+        byte[] _8n1 = {(byte)0x00, (byte)0x01, (byte)0xfe, (byte)0xff};
+        byte[] _7n1 = {(byte)0x00, (byte)0x01, (byte)0x7e, (byte)0x7f};
+        byte[] _7o1 = {(byte)0x80, (byte)0x01, (byte)0xfe, (byte)0x7f};
+        byte[] _7e1 = {(byte)0x00, (byte)0x81, (byte)0x7e, (byte)0xff};
+        byte[] _7m1 = {(byte)0x80, (byte)0x81, (byte)0xfe, (byte)0xff};
+        byte[] _7s1 = {(byte)0x00, (byte)0x01, (byte)0x7e, (byte)0x7f};
+        byte[] data;
+
+        usb.open();
+        for(int i: new int[] {-1, 5}) {
+            try {
+                usb.setParameters(19200, 8, 1, i);
+                fail("invalid parity "+i);
+            } catch (IllegalArgumentException ignored) {
+            }
+        }
+        if(usb.isCp21xxRestrictedPort) {
+            usb.setParameters(19200, 8, 1, UsbSerialPort.PARITY_NONE);
+            usb.setParameters(19200, 8, 1, UsbSerialPort.PARITY_EVEN);
+            usb.setParameters(19200, 8, 1, UsbSerialPort.PARITY_ODD);
+            try {
+                usb.setParameters(19200, 8, 1, UsbSerialPort.PARITY_MARK);
+                fail("parity mark");
+            } catch (UnsupportedOperationException ignored) {}
+            try {
+                usb.setParameters(19200, 8, 1, UsbSerialPort.PARITY_SPACE);
+                fail("parity space");
+            } catch (UnsupportedOperationException ignored) {}
+            return;
+            // test below not possible as it requires unsupported 7 dataBits
+        }
+
+        // usb -> telnet
+        telnet.setParameters(19200, 8, 1, UsbSerialPort.PARITY_NONE);
+        usb.setParameters(19200, 8, 1, UsbSerialPort.PARITY_NONE);
+        usb.write(_8n1);
+        data = telnet.read(4);
+        assertThat("19200/8N1", data, equalTo(_8n1));
+
+        usb.setParameters(19200, 7, 1, UsbSerialPort.PARITY_ODD);
+        usb.write(_8n1);
+        data = telnet.read(4);
+        assertThat("19200/7O1", data, equalTo(_7o1));
+
+        usb.setParameters(19200, 7, 1, UsbSerialPort.PARITY_EVEN);
+        usb.write(_8n1);
+        data = telnet.read(4);
+        assertThat("19200/7E1", data, equalTo(_7e1));
+
+        if (usb.serialDriver instanceof CdcAcmSerialDriver) {
+            // not supported by arduino_leonardo_bridge.ino, other devices might support it
+            usb.setParameters(19200, 7, 1, UsbSerialPort.PARITY_MARK);
+            usb.setParameters(19200, 7, 1, UsbSerialPort.PARITY_SPACE);
+        } else {
+            usb.setParameters(19200, 7, 1, UsbSerialPort.PARITY_MARK);
+            usb.write(_8n1);
+            data = telnet.read(4);
+            assertThat("19200/7M1", data, equalTo(_7m1));
+
+            usb.setParameters(19200, 7, 1, UsbSerialPort.PARITY_SPACE);
+            usb.write(_8n1);
+            data = telnet.read(4);
+            assertThat("19200/7S1", data, equalTo(_7s1));
+        }
+
+        // telnet -> usb
+        usb.setParameters(19200, 8, 1, UsbSerialPort.PARITY_NONE);
+        telnet.setParameters(19200, 8, 1, UsbSerialPort.PARITY_NONE);
+        telnet.write(_8n1);
+        data = usb.read(4);
+        assertThat("19200/8N1", data, equalTo(_8n1));
+
+        telnet.setParameters(19200, 7, 1, UsbSerialPort.PARITY_ODD);
+        telnet.write(_8n1);
+        data = usb.read(4);
+        assertThat("19200/7O1", data, equalTo(_7o1));
+
+        telnet.setParameters(19200, 7, 1, UsbSerialPort.PARITY_EVEN);
+        telnet.write(_8n1);
+        data = usb.read(4);
+        assertThat("19200/7E1", data, equalTo(_7e1));
+
+        if (usb.serialDriver instanceof CdcAcmSerialDriver) {
+            // not supported by arduino_leonardo_bridge.ino, other devices might support it
+        } else {
+            telnet.setParameters(19200, 7, 1, UsbSerialPort.PARITY_MARK);
+            telnet.write(_8n1);
+            data = usb.read(4);
+            assertThat("19200/7M1", data, equalTo(_7m1));
+
+            telnet.setParameters(19200, 7, 1, UsbSerialPort.PARITY_SPACE);
+            telnet.write(_8n1);
+            data = usb.read(4);
+            assertThat("19200/7S1", data, equalTo(_7s1));
+
+            usb.setParameters(19200, 7, 1, UsbSerialPort.PARITY_ODD);
+            telnet.setParameters(19200, 8, 1, UsbSerialPort.PARITY_NONE);
+            telnet.write(_8n1);
+            data = usb.read(4);
+            assertThat("19200/8N1", data, equalTo(_7n1)); // read is resilient against errors
+        }
+    }
+
+    @Test
+    public void stopBits() throws Exception {
+        byte[] data;
+
+        usb.open();
+        for (int i : new int[]{0, 4}) {
+            try {
+                usb.setParameters(19200, 8, i, UsbSerialPort.PARITY_NONE);
+                fail("invalid stopbits " + i);
+            } catch (IllegalArgumentException ignored) {
+            }
+        }
+
+        if (usb.serialDriver instanceof CdcAcmSerialDriver) {
+            usb.setParameters(19200, 8, UsbSerialPort.STOPBITS_1_5, UsbSerialPort.PARITY_NONE);
+            // software based bridge in arduino_leonardo_bridge.ino is to slow for real test, other devices might support it
+        } else {
+            // shift stopbits into next byte, by using different databits
+            // a - start bit (0)
+            // o - stop bit  (1)
+            // d - data bit
+
+            // out 8N2:   addddddd doaddddddddo
+            //             1000001 0  10001111
+            // in 6N1:    addddddo addddddo
+            //             100000   101000
+            usb.setParameters(19200, 8, UsbSerialPort.STOPBITS_1, UsbSerialPort.PARITY_NONE);
+            telnet.setParameters(19200, 6, 1, UsbSerialPort.PARITY_NONE);
+            usb.write(new byte[]{(byte)0x41, (byte)0xf1});
+            data = telnet.read(2);
+            assertThat("19200/8N1", data, equalTo(new byte[]{1, 5}));
+
+            // out 8N2:   addddddd dooaddddddddoo
+            //             1000001 0   10011111
+            // in 6N1:    addddddo addddddo
+            //             100000   110100
+            try {
+                usb.setParameters(19200, 8, UsbSerialPort.STOPBITS_2, UsbSerialPort.PARITY_NONE);
+                telnet.setParameters(19200, 6, 1, UsbSerialPort.PARITY_NONE);
+                usb.write(new byte[]{(byte) 0x41, (byte) 0xf9});
+                data = telnet.read(2);
+                assertThat("19200/8N1", data, equalTo(new byte[]{1, 11}));
+            } catch(UnsupportedOperationException e) {
+                if(!usb.isCp21xxRestrictedPort)
+                    throw e;
+            }
+            try {
+                usb.setParameters(19200, 8, UsbSerialPort.STOPBITS_1_5, UsbSerialPort.PARITY_NONE);
+                // todo: could create similar test for 1.5 stopbits, by reading at double speed
+                //       but only some devices support 1.5 stopbits and it is basically not used any more
+            } catch(UnsupportedOperationException ignored) {
+            }
+        }
+    }
+
+
+    @Test
+    public void probeTable() throws Exception {
+        class DummyDriver implements UsbSerialDriver {
+            @Override
+            public UsbDevice getDevice() { return null; }
+            @Override
+            public List<UsbSerialPort> getPorts() { return null; }
+        }
+        List<UsbSerialDriver> availableDrivers;
+        ProbeTable probeTable = new ProbeTable();
+        UsbManager usbManager = (UsbManager) context.getSystemService(Context.USB_SERVICE);
+        availableDrivers = new UsbSerialProber(probeTable).findAllDrivers(usbManager);
+        assertEquals(0, availableDrivers.size());
+
+        probeTable.addProduct(0, 0, DummyDriver.class);
+        availableDrivers = new UsbSerialProber(probeTable).findAllDrivers(usbManager);
+        assertEquals(0, availableDrivers.size());
+
+        probeTable.addProduct(usb.serialDriver.getDevice().getVendorId(), usb.serialDriver.getDevice().getProductId(), usb.serialDriver.getClass());
+        availableDrivers = new UsbSerialProber(probeTable).findAllDrivers(usbManager);
+        assertEquals(1, availableDrivers.size());
+        assertEquals(availableDrivers.get(0).getClass(), usb.serialDriver.getClass());
+    }
+
+    @Test
+    public void writeSizes() throws Exception {
+        assertNull(CommonUsbSerialPortWrapper.getWriteBuffer(usb.serialPort));
+        ((CommonUsbSerialPort)usb.serialPort).setWriteBufferSize(12);
+        assertEquals(12, CommonUsbSerialPortWrapper.getWriteBuffer(usb.serialPort).length);
+        ((CommonUsbSerialPort)usb.serialPort).setWriteBufferSize(-1);
+        ((CommonUsbSerialPort)usb.serialPort).setWriteBufferSize(-1);
+        assertNull(CommonUsbSerialPortWrapper.getWriteBuffer(usb.serialPort));
+        usb.open();
+        ((CommonUsbSerialPort)usb.serialPort).setWriteBufferSize(12);
+        assertEquals(12, CommonUsbSerialPortWrapper.getWriteBuffer(usb.serialPort).length);
+        ((CommonUsbSerialPort)usb.serialPort).setWriteBufferSize(-1);
+        ((CommonUsbSerialPort)usb.serialPort).setWriteBufferSize(-1);
+        assertEquals(usb.serialPort.getWriteEndpoint().getMaxPacketSize(),
+                     CommonUsbSerialPortWrapper.getWriteBuffer(usb.serialPort).length);
+        assertEquals(usb.serialPort.getWriteEndpoint().getMaxPacketSize(),
+                     usb.serialPort.getReadEndpoint().getMaxPacketSize());
+
+        int baudRate = 300;
+        if(usb.serialDriver instanceof Cp21xxSerialDriver && usb.serialPort.getPortNumber() > 0)
+            baudRate = 2400;
+        usb.setParameters(baudRate, 8, 1, UsbSerialPort.PARITY_NONE);
+        telnet.setParameters(baudRate, 8, 1, UsbSerialPort.PARITY_NONE);
+        int purgeTimeout = 250;
+        if(usb.serialDriver instanceof CdcAcmSerialDriver)
+            purgeTimeout = 500;
+        purgeWriteBuffer(purgeTimeout);
+
+        // determine write buffer size
+        int writePacketSize = usb.serialPort.getWriteEndpoint().getMaxPacketSize();
+        byte[] pbuf = new byte[writePacketSize];
+        int writePackets = 0;
+        try {
+            for (writePackets = 0; writePackets < 64; writePackets++)
+                usb.serialPort.write(pbuf, 1);
+            fail("write error expected");
+        } catch(IOException ignored) {}
+        purgeWriteBuffer(purgeTimeout);
+
+        int writeBufferSize = writePacketSize * writePackets;
+        Log.d(TAG, "write packet size = " + writePacketSize + ", write buffer size = " + writeBufferSize);
+        assertEquals("write packet size", usb.writePacketSize, writePacketSize);
+        if (usb.serialDriver instanceof Cp21xxSerialDriver && usb.serialDriver.getPorts().size() == 1)  // write buffer size detection is unreliable
+            assertTrue("write buffer size " + writeBufferSize, writeBufferSize == usb.writeBufferSize || writeBufferSize == usb.writeBufferSize + 64);
+        else
+            assertEquals("write buffer size", usb.writeBufferSize, writeBufferSize);
+    }
+
+    @Test
+    public void writeTimeout() throws Exception {
+        // serial processing to slow for tests below, but they anyway only check shared code in CommonUsbSerialPort
+        Assume.assumeFalse(usb.serialDriver instanceof CdcAcmSerialDriver);
+        // write buffer size detection unreliable as baud rate to high
+        Assume.assumeFalse(usb.serialDriver instanceof Cp21xxSerialDriver && usb.serialDriver.getPorts().size() > 1);
+
+        usb.open();
+        usb.setParameters(9600, 8, 1, UsbSerialPort.PARITY_NONE);
+        telnet.setParameters(9600, 8, 1, UsbSerialPort.PARITY_NONE);
+        TestBuffer tbuf;
+        int purgeTimeout = 250;
+
+        // total write timeout
+        tbuf = new TestBuffer(usb.writeBufferSize + usb.writePacketSize);
+        int timeout = usb.writePacketSize / 32 * 50; // time for 1.5 packets. write 48 byte in 50 msec at 9600 baud
+        usb.serialPort.write(tbuf.buf, timeout);
+        purgeWriteBuffer(purgeTimeout);
+        tbuf = new TestBuffer(usb.writeBufferSize + 2*usb.writePacketSize);
+        try {
+            usb.serialPort.write(tbuf.buf, timeout); // would not fail if each block has own timeout
+            fail("write error expected");
+        } catch(SerialTimeoutException ignored) {}
+        purgeWriteBuffer(purgeTimeout);
+
+        // infinite wait
+        usb.serialPort.write(tbuf.buf, 0);
+        purgeWriteBuffer(purgeTimeout);
+
+        // timeout in bulkTransfer + SerialTimeoutException.bytesTransferred
+        int readWait = usb.writePacketSize > 64 ? 250 : 50;
+        ((CommonUsbSerialPort)usb.serialPort).setWriteBufferSize(tbuf.buf.length);
+        try {
+            usb.serialPort.write(tbuf.buf, timeout);
+            fail("write error expected");
+        } catch(SerialTimeoutException ex) {
+            assertTrue(ex.getMessage(), ex.getMessage().endsWith("rc=-1")); // timeout in bulkTransfer
+            for(byte[] data = telnet.read(-1, readWait); data.length != 0;
+                       data = telnet.read(-1, readWait)) {
+                tbuf.testRead(data);
+            }
+            assertEquals(0, ex.bytesTransferred);
+            assertEquals(usb.writeBufferSize + usb.writePacketSize, tbuf.len);
+        }
+        purgeWriteBuffer(purgeTimeout);
+        ((CommonUsbSerialPort)usb.serialPort).setWriteBufferSize(-1);
+        tbuf.len = 0;
+        try {
+            usb.serialPort.write(tbuf.buf, timeout);
+            fail("write error expected");
+        } catch(SerialTimeoutException ex) {
+            assertTrue(ex.getMessage(), ex.getMessage().endsWith("rc=-1")); // timeout in bulkTransfer
+            for(byte[] data = telnet.read(-1, readWait); data.length != 0;
+                       data = telnet.read(-1, readWait)) {
+                tbuf.testRead(data);
+            }
+            assertEquals(usb.writeBufferSize + usb.writePacketSize, ex.bytesTransferred);
+            assertEquals(usb.writeBufferSize + usb.writePacketSize, tbuf.len);
+        }
+        purgeWriteBuffer(purgeTimeout);
+
+        // timeout in library
+        timeout = 1;
+        try {
+            usb.serialPort.write(tbuf.buf, timeout);
+            fail("write error expected");
+        } catch (SerialTimeoutException ex) {
+            assertTrue(ex.getMessage(), ex.getMessage().endsWith("rc=-2")); // timeout in library
+        }
+        purgeWriteBuffer(purgeTimeout);
+    }
+
+    @Test
+    // compare write duration.
+    //
+    // multiple packet sized writes typically take 2-3X time of single full buffer write.
+    // here some typical durations:
+    //          full    packet [msec]
+    // Prolific 4       8
+    // Cp2102   3       10
+    // CP2105   1.x     2-3
+    // FT232    1.5-2   2-3
+    // Ch34x    1.x     2-3
+    // CDC      1.x     2-3
+    public void writeDuration() throws Exception {
+        usb.open();
+        usb.setParameters(9600, 8, 1, UsbSerialPort.PARITY_NONE);
+        telnet.setParameters(9600, 8, 1, UsbSerialPort.PARITY_NONE);
+
+        boolean purge = true;
+        try {
+            usb.serialPort.purgeHwBuffers(true, false);
+        } catch(Exception ignored) {
+            purge = false;
+        }
+        if(usb.serialDriver instanceof Cp21xxSerialDriver && usb.serialDriver.getPorts().size() == 1)
+            purge = false; // purge is blocking
+
+        int purgeTimeout = 250;
+        TestBuffer tbuf;
+        long begin;
+        int duration1, duration2, retries, i;
+        retries = purge ? 10 : 1;
+        tbuf = new TestBuffer(usb.writeBufferSize);
+
+        ((CommonUsbSerialPort) usb.serialPort).setWriteBufferSize(tbuf.buf.length);
+        Log.d(TAG, "writeDuration: full write begin");
+        begin = System.currentTimeMillis();
+        for(i=0; i<retries; i++) {
+            usb.serialPort.write(tbuf.buf, 0);
+            if(purge)
+                usb.serialPort.purgeHwBuffers(true, false);
+        }
+        duration1 = (int)(System.currentTimeMillis() - begin);
+        if(!purge)
+            purgeWriteBuffer(purgeTimeout);
+        Log.d(TAG, "writeDuration: full write end, duration " + duration1/(float)(retries) + " msec");
+        ((CommonUsbSerialPort) usb.serialPort).setWriteBufferSize(-1);
+        Log.d(TAG, "writeDuration: packet write begin");
+        begin = System.currentTimeMillis();
+        for(i=0; i<retries; i++) {
+            usb.serialPort.write(tbuf.buf, 0);
+            if(purge)
+                usb.serialPort.purgeHwBuffers(true, false);
+        }
+        duration2 = (int)(System.currentTimeMillis() - begin);
+        purgeWriteBuffer(purgeTimeout);
+        Log.d(TAG, "writeDuration: packet write end, duration " + duration2/(float)(retries) + " msec");
+        assertTrue("full duration " + duration1 + ", packet duration " + duration2, duration1 < duration2);
+        assertTrue("full duration " + duration1 + ", packet duration " + duration2, duration2 < 5*duration1);
+    }
+
+    @Test
+    public void writeFragments() throws Exception {
+        usb.open();
+        usb.setParameters(115200, 8, 1, UsbSerialPort.PARITY_NONE);
+        telnet.setParameters(115200, 8, 1, UsbSerialPort.PARITY_NONE);
+
+        ((CommonUsbSerialPort) usb.serialPort).setWriteBufferSize(12); // init buffer
+        ((CommonUsbSerialPort) usb.serialPort).setWriteBufferSize(12); // keeps last buffer
+        TestBuffer buf = new TestBuffer(256);
+        usb.serialPort.write(buf.buf, 5000);
+        while (!buf.testRead(telnet.read(-1)))
+            ;
+    }
+
+    @Test
+    public void readBufferSize() throws Exception {
+        // looks like devices perform USB read with full mReadEndpoint.getMaxPacketSize() size (32, 64, 512)
+        // if the buffer is smaller than the received result, it is silently lost
+        //
+        // for buffer > packet size, but not multiple of packet size, the same issue happens, but typically
+        // only the last (partly filled) packet is lost.
+        if(usb.serialDriver instanceof CdcAcmSerialDriver)
+            return; // arduino sends each byte individually, so not testable here
+        byte[] data;
+        boolean purge = true;
+
+        usb.open(EnumSet.of(UsbWrapper.OpenCloseFlags.NO_IOMANAGER_START));
+        usb.ioManager.setReadBufferSize(8);
+        usb.ioManager.start();
+        usb.setParameters(115200, 8, 1, UsbSerialPort.PARITY_NONE);
+        telnet.setParameters(115200, 8, 1, UsbSerialPort.PARITY_NONE);
+        try { usb.serialPort.purgeHwBuffers(true, true); } catch(Exception ignored) { purge = false; }
+
+        telnet.write("1aaa".getBytes());
+        data = usb.read(4);
+        assertThat(data, equalTo("1aaa".getBytes()));
+        telnet.write(new byte[16]);
+        try {
+            data = usb.read(16);
+            if (usb.serialDriver instanceof Cp21xxSerialDriver && usb.serialDriver.getPorts().size() == 1)
+                assertNotEquals(0, data.length); // can be shorter or full length
+            else if (usb.serialDriver instanceof ProlificSerialDriver)
+                assertTrue("expected > 0 and < 16 byte, got " + data.length, data.length > 0 && data.length < 16);
+            else // ftdi, ch340, cp2105
+                assertEquals(0, data.length);
+        } catch (IOException ignored) {
+        }
+        if (purge) {
+            usb.serialPort.purgeHwBuffers(true, true);
+        } else {
+            usb.close();
+            usb.open();
+            Thread.sleep(100); // try to read remaining data by iomanager to avoid garbage in next test
+        }
+
+        usb.close();
+        usb.open(EnumSet.of(UsbWrapper.OpenCloseFlags.NO_IOMANAGER_THREAD));
+        usb.setParameters(115200, 8, 1, UsbSerialPort.PARITY_NONE);
+        telnet.setParameters(115200, 8, 1, UsbSerialPort.PARITY_NONE);
+
+        try {
+            usb.serialPort.read(new byte[0], 0);
+            fail("IllegalArgumentException expected");
+        } catch (IllegalArgumentException ignored) {}
+        try {
+            usb.serialPort.read(new byte[0], 100);
+            fail("IllegalArgumentException expected");
+        } catch (IllegalArgumentException ignored) {}
+        if (usb.serialDriver instanceof FtdiSerialDriver) {
+            try {
+                usb.serialPort.read(new byte[2], 0);
+                fail("IllegalArgumentException expected");
+            } catch (IllegalArgumentException ignored) {}
+            try {
+                usb.serialPort.read(new byte[2], 100);
+                fail("IllegalArgumentException expected");
+            } catch (IllegalArgumentException ignored) {}
+        }
+        
+        telnet.write("2aaa".getBytes());
+        data = usb.read(4, 8);
+        assertThat(data, equalTo("2aaa".getBytes()));
+        telnet.write(new byte[16]);
+        data = usb.read(16, 8);
+        if (usb.serialDriver instanceof Cp21xxSerialDriver && usb.serialDriver.getPorts().size() == 1)
+            assertNotEquals(0, data.length); // can be shorter or full length
+        else if (usb.serialDriver instanceof ProlificSerialDriver)
+            assertTrue("sporadic issue! expected > 0 and < 16 byte, got " + data.length, data.length > 0 && data.length < 16);
+        else // ftdi, ch340, cp2105
+            assertEquals(0, data.length);
+        telnet.write("2ccc".getBytes());
+        data = usb.read(4);
+        // assertThat(data, equalTo("1ccc".getBytes())); // unpredictable here. typically '2ccc' but sometimes '' or byte[16]
+        if(data.length != 4) {
+            if (purge) {
+                usb.serialPort.purgeHwBuffers(true, true);
+            } else {
+                usb.close();
+                usb.open();
+                Thread.sleep(100); // try to read remaining data by iomanager to avoid garbage in next test
+            }
+        }
+    }
+
+    @Test
+    // provoke data loss, when data is not read fast enough
+    public void readBufferOverflow() throws Exception {
+        if(usb.serialDriver instanceof CdcAcmSerialDriver)
+            telnet.writeDelay = 10; // arduino_leonardo_bridge.ino sends each byte in own USB packet, which is horribly slow
+        usb.open();
+        usb.setParameters(115200, 8, 1, UsbSerialPort.PARITY_NONE);
+        telnet.setParameters(115200, 8, 1, UsbSerialPort.PARITY_NONE);
+
+        StringBuilder expected = new StringBuilder();
+        StringBuilder data = new StringBuilder();
+        final int maxWait = 2000;
+        int bufferSize;
+        for(bufferSize = 8; bufferSize < (2<<15); bufferSize *= 2) {
+            int linenr;
+            String line="-";
+            expected.setLength(0);
+            data.setLength(0);
+
+            Log.i(TAG, "bufferSize " + bufferSize);
+            usb.readBlock = true;
+            for (linenr = 0; linenr < bufferSize/8; linenr++) {
+                line = String.format("%07d,", linenr);
+                telnet.write(line.getBytes());
+                expected.append(line);
+            }
+            usb.readBlock = false;
+
+            // slowly write new data, until old data is completely read from buffer and new data is received
+            boolean found = false;
+            for (; linenr < bufferSize/8 + maxWait/10 && !found; linenr++) {
+                line = String.format("%07d,", linenr);
+                telnet.write(line.getBytes());
+                Thread.sleep(10);
+                expected.append(line);
+                data.append(new String(usb.read(0)));
+                found = data.toString().endsWith(line);
+            }
+            while(!found) {
+                // use waiting read to clear input queue, else next test would see unexpected data
+                byte[] rest = usb.read(-1);
+                if(rest.length == 0)
+                    fail("last line "+line+" not found");
+                data.append(new String(rest));
+                found = data.toString().endsWith(line);
+            }
+            if (data.length() != expected.length())
+                break;
+        }
+
+        findDifference(data, expected);
+        assertTrue(bufferSize > 16);
+        assertTrue(data.length() != expected.length());
+    }
+
+    @Test
+    public void readSpeed() throws Exception {
+        // see logcat for performance results
+        //
+        // CDC arduino_leonardo_bridge.ino has transfer speed ~ 100 byte/sec
+        // all other devices are near physical limit with ~ 10-12k/sec
+        //
+        // readBufferOverflow provokes read errors, but they can also happen here where the data is actually read fast enough.
+        // Android is not a real time OS, so there is no guarantee that the USB thread is scheduled, or it might be blocked by Java garbage collection.
+        // Using SERIAL_INPUT_OUTPUT_MANAGER_THREAD_PRIORITY=THREAD_PRIORITY_URGENT_AUDIO sometimes reduced errors by factor 10, sometimes not at all!
+        //
+        int diffLen = readSpeedInt(5, -1);
+        if(usb.serialDriver instanceof Ch34xSerialDriver && diffLen == -1)
+             diffLen = 0; // todo: investigate last packet loss
+        assertEquals(0, diffLen);
+    }
+
+    private int readSpeedInt(int writeSeconds, int readBufferSize) throws Exception {
+        int baudrate = 115200;
+        if(usb.serialDriver instanceof Ch34xSerialDriver)
+            baudrate = 38400;
+        int writeAhead = 5*baudrate/10; // write ahead for another 5 second read
+        if(usb.serialDriver instanceof CdcAcmSerialDriver)
+            writeAhead = 50;
+
+        usb.open(EnumSet.of(UsbWrapper.OpenCloseFlags.NO_IOMANAGER_START));
+        if(readBufferSize > 0)
+            usb.ioManager.setReadBufferSize(readBufferSize);
+        usb.ioManager.start();
+        usb.setParameters(baudrate, 8, 1, UsbSerialPort.PARITY_NONE);
+        telnet.setParameters(baudrate, 8, 1, UsbSerialPort.PARITY_NONE);
+
+        int linenr = 0;
+        String line="";
+        StringBuilder data = new StringBuilder();
+        StringBuilder expected = new StringBuilder();
+        int dlen = 0, elen = 0;
+        Log.i(TAG, "readSpeed: 'read' should be near "+baudrate/10);
+        long begin = System.currentTimeMillis();
+        long next = System.currentTimeMillis();
+        for(int seconds=1; seconds <= writeSeconds; seconds++) {
+            next += 1000;
+            while (System.currentTimeMillis() < next) {
+                if((writeAhead < 0) || (expected.length() < data.length() + writeAhead)) {
+                    line = String.format("%07d,", linenr++);
+                    telnet.write(line.getBytes());
+                    expected.append(line);
+                } else {
+                    Thread.sleep(0, 100000);
+                }
+                data.append(new String(usb.read(0)));
+            }
+            Log.i(TAG, "readSpeed: t="+(next-begin)+", read="+(data.length()-dlen)+", write="+(expected.length()-elen));
+            dlen = data.length();
+            elen = expected.length();
+        }
+
+        boolean found = false;
+        while(!found) {
+            // use waiting read to clear input queue, else next test would see unexpected data
+            byte[] rest = usb.read(-1);
+            if(rest.length == 0)
+                break;
+            data.append(new String(rest));
+            found = data.toString().endsWith(line);
+        }
+        return findDifference(data, expected);
+    }
+
+    @Test
+    public void writeSpeed() throws Exception {
+        // see logcat for performance results
+        //
+        // CDC arduino_leonardo_bridge.ino has transfer speed ~ 100 byte/sec
+        // all other devices can get near physical limit:
+        // longlines=true:, speed is near physical limit at 11.5k
+        // longlines=false: speed is 3-4k for all devices, as more USB packets are required
+        usb.open();
+        usb.setParameters(115200, 8, 1, UsbSerialPort.PARITY_NONE);
+        telnet.setParameters(115200, 8, 1, UsbSerialPort.PARITY_NONE);
+        boolean longlines = !(usb.serialDriver instanceof CdcAcmSerialDriver);
+
+        int linenr = 0;
+        String line="";
+        StringBuilder data = new StringBuilder();
+        StringBuilder expected = new StringBuilder();
+        int dlen = 0, elen = 0;
+        Log.i(TAG, "writeSpeed: 'write' should be near "+115200/10);
+        long begin = System.currentTimeMillis();
+        long next = System.currentTimeMillis();
+        for(int seconds=1; seconds<=5; seconds++) {
+            next += 1000;
+            while (System.currentTimeMillis() < next) {
+                if(longlines)
+                    line = String.format("%060d,", linenr++);
+                else
+                    line = String.format("%07d,", linenr++);
+                usb.write(line.getBytes());
+                expected.append(line);
+                data.append(new String(telnet.read(0)));
+            }
+            Log.i(TAG, "writeSpeed: t="+(next-begin)+", write="+(expected.length()-elen)+", read="+(data.length()-dlen));
+            dlen = data.length();
+            elen = expected.length();
+        }
+        boolean found = false;
+        for (linenr=0; linenr < 2000 && !found; linenr++) {
+            data.append(new String(telnet.read(0)));
+            Thread.sleep(1);
+            found = data.toString().endsWith(line);
+        }
+        next = System.currentTimeMillis();
+        Log.i(TAG, "writeSpeed: t="+(next-begin)+", read="+(data.length()-dlen));
+        assertTrue(found);
+        int pos = indexOfDifference(data, expected);
+        if(pos!=-1) {
+
+            Log.i(TAG, "writeSpeed: first difference at " + pos);
+            String datasub     =     data.substring(Math.max(pos - 20, 0), Math.min(pos + 20, data.length()));
+            String expectedsub = expected.substring(Math.max(pos - 20, 0), Math.min(pos + 20, expected.length()));
+            assertThat(datasub, equalTo(expectedsub));
+        }
+    }
+
+    @Test
+    public void purgeHwBuffers() throws Exception {
+        // purge write buffer
+        // 2400 is slowest baud rate for usb.isCp21xxRestrictedPort
+        usb.open();
+        usb.setParameters(2400, 8, 1, UsbSerialPort.PARITY_NONE);
+        telnet.setParameters(2400, 8, 1, UsbSerialPort.PARITY_NONE);
+        byte[] buf = new byte[64];
+        Arrays.fill(buf, (byte) 'a');
+        StringBuilder data = new StringBuilder();
+
+        usb.write(buf);
+        Thread.sleep(50); // ~ 12 bytes
+        boolean purged;
+        try {
+            usb.serialPort.purgeHwBuffers(true, false);
+            purged = true;
+        } catch (UnsupportedOperationException ex) {
+            purged = false;
+        }
+        usb.write("bcd".getBytes());
+        Thread.sleep(50);
+        while(data.length()==0 || data.charAt(data.length()-1)!='d')
+            data.append(new String(telnet.read()));
+        Log.i(TAG, "purgeHwBuffers " + purged + ": " + (buf.length+3) + " -> " + data.length());
+
+        assertTrue(data.length() > 5);
+        if(purged) {
+            if(usb.serialDriver instanceof Cp21xxSerialDriver && usb.serialDriver.getPorts().size() == 1) // only working on some devices/ports
+                assertTrue(data.length() < buf.length + 1 || data.length() == buf.length + 3);
+            else
+                assertTrue(data.length() < buf.length + 1);
+        } else {
+            assertEquals(data.length(), buf.length + 3);
+        }
+
+        // purge read buffer
+        usb.close();
+        usb.open(EnumSet.of(UsbWrapper.OpenCloseFlags.NO_IOMANAGER_THREAD));
+        usb.setParameters(19200, 8, 1, UsbSerialPort.PARITY_NONE);
+        telnet.setParameters(19200, 8, 1, UsbSerialPort.PARITY_NONE);
+        telnet.write("x".getBytes());
+        Thread.sleep(10); // ~ 20 bytes
+        if(purged)
+            usb.serialPort.purgeHwBuffers(false, true);
+        Log.d(TAG, "purged = " + purged);
+        telnet.write("y".getBytes());
+        Thread.sleep(10); // ~ 20 bytes
+        if(purged) {
+            if(usb.serialDriver instanceof Cp21xxSerialDriver) { // only working on some devices/ports
+                if(usb.isCp21xxRestrictedPort) {
+                    assertThat(usb.read(2), equalTo("xy".getBytes())); // cp2105/1
+                } else if(usb.serialDriver.getPorts().size() > 1) {
+                    assertThat(usb.read(1), equalTo("y".getBytes()));  // cp2105/0
+                } else {
+                    assertThat(usb.read(2), anyOf(equalTo("xy".getBytes()), // cp2102
+                                                                equalTo("y".getBytes()))); // cp2102
+                }
+            } else {
+                assertThat(usb.read(1), equalTo("y".getBytes()));
+            }
+        } else {
+            assertThat(usb.read(2), equalTo("xy".getBytes()));
+        }
+    }
+
+    @Test
+    public void IoManager() throws Exception {
+        SerialInputOutputManager.DEBUG = true;
+        usb.open(EnumSet.of(UsbWrapper.OpenCloseFlags.NO_IOMANAGER_THREAD));
+        assertNull(usb.ioManager);
+        usb.ioManager = new SerialInputOutputManager(usb.serialPort);
+        assertNull(usb.ioManager.getListener());
+        usb.ioManager.setListener(usb);
+        assertEquals(usb, usb.ioManager.getListener());
+        usb.ioManager = new SerialInputOutputManager(usb.serialPort, usb);
+        assertEquals(usb, usb.ioManager.getListener());
+
+        assertEquals(0, usb.ioManager.getWriteTimeout());
+        usb.ioManager.setWriteTimeout(11);
+        assertEquals(11, usb.ioManager.getWriteTimeout());
+
+        assertEquals(usb.serialPort.getReadEndpoint().getMaxPacketSize(), usb.ioManager.getReadBufferSize());
+        usb.ioManager.setReadBufferSize(12);
+        assertEquals(12, usb.ioManager.getReadBufferSize());
+        assertEquals(4096, usb.ioManager.getWriteBufferSize());
+        usb.ioManager.setWriteBufferSize(13);
+        assertEquals(13, usb.ioManager.getWriteBufferSize());
+
+        usb.ioManager.setReadBufferSize(usb.ioManager.getReadBufferSize());
+        usb.ioManager.setWriteBufferSize(usb.ioManager.getWriteBufferSize());
+        usb.ioManager.setWriteTimeout(usb.ioManager.getWriteTimeout());
+        usb.close();
+
+        usb.open(EnumSet.of(UsbWrapper.OpenCloseFlags.NO_IOMANAGER_START)); // creates new IoManager
+        usb.setParameters(19200, 8, 1, UsbSerialPort.PARITY_NONE);
+        telnet.setParameters(19200, 8, 1, UsbSerialPort.PARITY_NONE);
+        usb.ioManager.setThreadPriority(Process.THREAD_PRIORITY_DEFAULT);
+        assertEquals(SerialInputOutputManager.State.STOPPED, usb.ioManager.getState());
+        usb.ioManager.start();
+        usb.waitForIoManagerStarted();
+        assertEquals(SerialInputOutputManager.State.RUNNING, usb.ioManager.getState());
+        assertTrue("iomanager thread", usb.hasIoManagerThreads());
+        try {
+            usb.ioManager.start();
+            fail("already running error expected");
+        } catch (IllegalStateException ignored) {
+        }
+        try {
+            usb.ioManager.runRead();
+            fail("already running error expected");
+        } catch (IllegalStateException ignored) {
+        }
+        try {
+            usb.ioManager.runWrite();
+            fail("already running error expected");
+        } catch (IllegalStateException ignored) {
+        }
+        try {
+            usb.ioManager.setThreadPriority(Process.THREAD_PRIORITY_LOWEST);
+            fail("setThreadPriority IllegalStateException expected");
+        } catch (IllegalStateException ignored) {}
+        usb.ioManager.setWriteTimeout(21);
+        assertEquals(21, usb.ioManager.getWriteTimeout());
+        usb.ioManager.setReadBufferSize(22);
+        assertEquals(22, usb.ioManager.getReadBufferSize());
+        usb.ioManager.setWriteBufferSize(23);
+        assertEquals(23, usb.ioManager.getWriteBufferSize());
+
+        // readbuffer resize
+        telnet.write(new byte[1]);
+        usb.ioManager.setReadBufferSize(64);
+        Log.d(TAG, "setReadBufferSize(64)");
+        telnet.write(new byte[1]); // still uses old buffer as infinite waiting step() holds reference to buffer
+        telnet.write(new byte[1]); // now uses 8 byte buffer
+        usb.read(3);
+
+        // small writebuffer
+        try {
+            usb.ioManager.writeAsync(new byte[8192]);
+            fail("expected BufferOverflowException");
+        } catch (BufferOverflowException ignored) {}
+
+        // small readbuffer
+        usb.ioManager.setReadBufferSize(8);
+        Log.d(TAG, "setReadBufferSize(8)");
+        telnet.write("b".getBytes());
+        assertThat(usb.read(1), equalTo("b".getBytes()));
+        // now new buffer is used
+        telnet.write("c".getBytes());
+        assertThat(usb.read(1), equalTo("c".getBytes()));
+        telnet.write("d".getBytes());
+        assertThat(usb.read(1), equalTo("d".getBytes()));
+
+        SerialInputOutputManager ioManager = usb.ioManager;
+        assertEquals(SerialInputOutputManager.State.RUNNING, usb.ioManager.getState());
+        usb.close();
+        for (int i = 0; i < 100 && usb.hasIoManagerThreads(); i++) {
+            Thread.sleep(1);
+        }
+        assertFalse("iomanager threads", usb.hasIoManagerThreads());
+        assertNull(usb.ioManager);
+        assertEquals(SerialInputOutputManager.State.STOPPED, ioManager.getState());
+        SerialInputOutputManager.DEBUG = false;
+
+        // legacy start
+        usb.open(EnumSet.of(UsbWrapper.OpenCloseFlags.NO_IOMANAGER_START)); // creates new IoManager
+        usb.setParameters(19200, 8, 1, UsbSerialPort.PARITY_NONE);
+        telnet.setParameters(19200, 8, 1, UsbSerialPort.PARITY_NONE);
+        usb.ioManager.setThreadPriority(Process.THREAD_PRIORITY_DEFAULT);
+        usb.ioManager.start();
+        usb.waitForIoManagerStarted();
+        try {
+            usb.ioManager.start();
+            fail("already running error expected");
+        } catch (IllegalStateException ignored) {
+        }
+    }
+
+    @Test
+    public void writeAsync() throws Exception {
+        byte[] data, buf = new byte[]{1};
+
+        // write immediately, without waiting for read
+        usb.open();
+        usb.setParameters(19200, 8, 1, UsbSerialPort.PARITY_NONE);
+        telnet.setParameters(19200, 8, 1, UsbSerialPort.PARITY_NONE);
+        usb.ioManager.writeAsync(buf);
+        usb.ioManager.writeAsync(buf);
+        data = telnet.read(2);
+        assertEquals(2, data.length);
+        usb.close();
+
+        // with internal SerialTimeoutException
+        TestBuffer tbuf = new TestBuffer(usb.writeBufferSize + 2*usb.writePacketSize);
+        byte[] pbuf1 = new byte[tbuf.buf.length - 4];
+        byte[] pbuf2 = new byte[1];
+        System.arraycopy(tbuf.buf, 0,pbuf1, 0, pbuf1.length);
+        usb.ioManager.setWriteTimeout(20); // tbuf len >= 128, needs 133msec @ 9600 baud
+        usb.setParameters(9600, 8, 1, UsbSerialPort.PARITY_NONE);
+        telnet.setParameters(9600, 8, 1, UsbSerialPort.PARITY_NONE);
+        usb.ioManager.writeAsync(pbuf1);
+        for(int i = pbuf1.length; i < tbuf.buf.length; i++) {
+            Thread.sleep(20);
+            pbuf2[0] = tbuf.buf[i];
+            usb.ioManager.writeAsync(pbuf2);
+        }
+        while(!tbuf.testRead(telnet.read(-1)))
+            ;
+    }
+
+    @Test
+    public void readTimeout() throws Exception {
+        ScheduledExecutorService scheduler = Executors.newScheduledThreadPool(1);
+        ScheduledFuture<?> future;
+        byte[] writeBuf = new byte[]{1};
+        byte[] readBuf = new byte[1];
+        if (usb.serialDriver instanceof FtdiSerialDriver)
+            readBuf = new byte[3]; // include space for 2 header bytes
+        int len,i,j;
+        long time;
+
+        usb.open(EnumSet.of(UsbWrapper.OpenCloseFlags.NO_IOMANAGER_THREAD));
+        usb.setParameters(19200, 8, 1, UsbSerialPort.PARITY_NONE);
+        telnet.setParameters(19200, 8, 1, UsbSerialPort.PARITY_NONE);
+
+        // w/o timeout
+        telnet.write(writeBuf);
+        len = usb.serialPort.read(readBuf, 0); // not blocking because data is available
+        assertEquals(1, len);
+
+        time = System.currentTimeMillis();
+        future = scheduler.schedule(() -> usb.close(), 100, TimeUnit.MILLISECONDS);
+        try {
+            len = usb.serialPort.read(readBuf, 0); // blocking until close()
+            assertEquals(0, len);
+        } catch (IOException ignored) {
+            // typically no exception as read request canceled at the beginning of close()
+            // and most cases the connection is still valid in testConnection()
+        } catch (Exception ignored) {
+            // can fail with NPE if connection is closed between closed check and queueing/waiting for request
+        }
+        assertTrue(System.currentTimeMillis()-time >= 100);
+        future.get(); // wait until close finished
+        scheduler.shutdown();
+
+        // with timeout
+        usb.open(EnumSet.of(UsbWrapper.OpenCloseFlags.NO_IOMANAGER_THREAD));
+        usb.setParameters(19200, 8, 1, UsbSerialPort.PARITY_NONE);
+        telnet.setParameters(19200, 8, 1, UsbSerialPort.PARITY_NONE);
+
+        int longTimeout = 1000;
+        int shortTimeout = 20;
+        time = System.currentTimeMillis();
+        len = usb.serialPort.read(readBuf, shortTimeout);
+        assertEquals(0, len);
+        assertTrue(System.currentTimeMillis()-time < 100);
+
+        // no issue with slow transfer rate and short read timeout
+        time = System.currentTimeMillis();
+        for(i=0; i<50; i++) {
+            Thread.sleep(10);
+            telnet.write(writeBuf);
+            Log.d(TAG,"telnet write 1");
+            for(j=0; j<20; j++) {
+                len = usb.serialPort.read(readBuf, shortTimeout);
+                if (len > 0)
+                    break;
+            }
+            assertEquals("failed after " + i, 1, len);
+        }
+        Log.i(TAG, "average time per read " + (System.currentTimeMillis()-time)/i + " msec");
+
+        if(!(usb.serialDriver instanceof CdcAcmSerialDriver)) {
+            int diffLen;
+            usb.close();
+            // no issue with high transfer rate and long read timeout
+            diffLen = readSpeedInt(5, -1);
+            if(usb.serialDriver instanceof Ch34xSerialDriver && diffLen == -1)
+                diffLen = 0; // todo: investigate last packet loss
+            assertEquals(0, diffLen);
+            usb.close();
+            // date loss with high transfer rate and short read timeout !!!
+            diffLen = readSpeedInt(5, -1);
+
+            assertNotEquals("sporadic issue!", 0, diffLen);
+
+            // data loss observed with read timeout up to 200 msec, e.g.
+            //  difference at 181 len 64
+            //        got 000020,0000021,0000030,0000031,0000032,0
+            //   expected 000020,0000021,0000022,0000023,0000024,0
+            // difference at 341 len 128
+            //        got 000048,0000049,0000066,0000067,0000068,0
+            //   expected 000048,0000049,0000050,0000051,0000052,0
+            // difference at 724 len 704
+            //        got 0000112,0000113,0000202,0000203,0000204,
+            //   expected 0000112,0000113,0000114,0000115,0000116,
+            // difference at 974 len 8
+            //        got 00231,0000232,0000234,0000235,0000236,00
+            //   expected 00231,0000232,0000233,0000234,0000235,00
+        }
+    }
+
+    @Test
+    public void wrongDriver() throws Exception {
+        if(!(usb.serialDriver instanceof CdcAcmSerialDriver)) {
+            UsbDeviceConnection wrongDeviceConnection = usbManager.openDevice(usb.serialDriver.getDevice());
+            UsbSerialDriver wrongSerialDriver = new CdcAcmSerialDriver(usb.serialDriver.getDevice());
+            UsbSerialPort wrongSerialPort = wrongSerialDriver.getPorts().get(0);
+            try {
+                wrongSerialPort.open(wrongDeviceConnection);
+                wrongSerialPort.setParameters(115200, UsbSerialPort.DATABITS_8, UsbSerialPort.STOPBITS_1, UsbSerialPort.PARITY_NONE); // ch340 fails here
+                wrongSerialPort.write(new byte[]{1}, 1000); // pl2302 does not fail, but sends with wrong baud rate
+                if(!(usb.serialDriver instanceof ProlificSerialDriver))
+                    fail("error expected");
+            } catch (IOException ignored) {
+            }
+            try {
+                if(usb.serialDriver instanceof ProlificSerialDriver) {
+                    assertNotEquals(new byte[]{1}, telnet.read());
+                }
+                wrongSerialPort.close();
+                if(!(usb.serialDriver instanceof Ch34xSerialDriver |
+                     usb.serialDriver instanceof ProlificSerialDriver))
+                    fail("error expected");
+            } catch (IOException ignored) {
+            }
+        }
+        if(!(usb.serialDriver instanceof Ch34xSerialDriver)) {
+            UsbDeviceConnection wrongDeviceConnection = usbManager.openDevice(usb.serialDriver.getDevice());
+            UsbSerialDriver wrongSerialDriver = new Ch34xSerialDriver(usb.serialDriver.getDevice());
+            UsbSerialPort wrongSerialPort = wrongSerialDriver.getPorts().get(0);
+            try {
+                wrongSerialPort.open(wrongDeviceConnection);
+                fail("error expected");
+            } catch (IOException ignored) {
+            }
+            try {
+                wrongSerialPort.close();
+                fail("error expected");
+            } catch (IOException ignored) {
+            }
+        }
+        // FTDI only recovers from Cp21xx control commands with power toggle, so skip this combination!
+        if(!(usb.serialDriver instanceof Cp21xxSerialDriver || usb.serialDriver instanceof FtdiSerialDriver)) {
+            UsbDeviceConnection wrongDeviceConnection = usbManager.openDevice(usb.serialDriver.getDevice());
+            UsbSerialDriver wrongSerialDriver = new Cp21xxSerialDriver(usb.serialDriver.getDevice());
+            UsbSerialPort wrongSerialPort = wrongSerialDriver.getPorts().get(0);
+            try {
+                wrongSerialPort.open(wrongDeviceConnection);
+                //if(usb.usbSerialDriver instanceof FtdiSerialDriver)
+                //    wrongSerialPort.setParameters(115200, UsbSerialPort.DATABITS_8, UsbSerialPort.STOPBITS_1, UsbSerialPort.PARITY_NONE); // ch340 fails here
+                fail("error expected");
+            } catch (IOException ignored) {
+            }
+            try {
+                wrongSerialPort.close();
+                //if(!(usb.usbSerialDriver instanceof FtdiSerialDriver))
+                //    fail("error expected");
+            } catch (IOException ignored) {
+            }
+        }
+        // CP2105 does not recover from FTDI commands
+        if(!((usb.serialDriver instanceof Cp21xxSerialDriver && usb.serialDriver.getPorts().size() == 2) || usb.serialDriver instanceof FtdiSerialDriver)) {
+            UsbDeviceConnection wrongDeviceConnection = usbManager.openDevice(usb.serialDriver.getDevice());
+            UsbSerialDriver wrongSerialDriver = new FtdiSerialDriver(usb.serialDriver.getDevice());
+            UsbSerialPort wrongSerialPort = wrongSerialDriver.getPorts().get(0);
+            try {
+                wrongSerialPort.open(wrongDeviceConnection);
+                if(usb.serialDriver instanceof Cp21xxSerialDriver)
+                    wrongSerialPort.setParameters(115200, UsbSerialPort.DATABITS_8, UsbSerialPort.STOPBITS_1, UsbSerialPort.PARITY_NONE); // ch340 fails here
+                //fail("error expected"); // only fails on some devices
+            } catch (IOException ignored) {
+            }
+            try {
+                wrongSerialPort.close();
+                if(!(usb.serialDriver instanceof Cp21xxSerialDriver))
+                    fail("error expected");
+            } catch (IOException ignored) {
+            }
+        }
+        if(!(usb.serialDriver instanceof ProlificSerialDriver)) {
+            UsbDeviceConnection wrongDeviceConnection = usbManager.openDevice(usb.serialDriver.getDevice());
+            UsbSerialDriver wrongSerialDriver = new ProlificSerialDriver(usb.serialDriver.getDevice());
+            UsbSerialPort wrongSerialPort = wrongSerialDriver.getPorts().get(0);
+            try {
+                wrongSerialPort.open(wrongDeviceConnection);
+                fail("error expected");
+            } catch (IOException ignored) {
+            }
+            try {
+                wrongSerialPort.close();
+                fail("error expected");
+            } catch (IOException ignored) {
+            }
+        }
+        if(!(usb.serialDriver instanceof GsmModemSerialDriver)) {
+            UsbDeviceConnection wrongDeviceConnection = usbManager.openDevice(usb.serialDriver.getDevice());
+            UsbSerialDriver wrongSerialDriver = new GsmModemSerialDriver(usb.serialDriver.getDevice());
+            UsbSerialPort wrongSerialPort = wrongSerialDriver.getPorts().get(0);
+            try {
+                wrongSerialPort.open(wrongDeviceConnection);
+            } catch (IOException ignored) {
+            }
+            assertEquals(usb.serialDriver.getDevice(), wrongSerialDriver.getDevice());
+            assertEquals(wrongSerialDriver, wrongSerialPort.getDriver());
+            assertThrows(UnsupportedOperationException.class, () -> wrongSerialPort.setParameters(9200, 8, 1, 0));
+            try {
+                wrongSerialPort.close();
+            } catch (IOException ignored) {
+            }
+        }
+        if(!(usb.serialDriver instanceof ChromeCcdSerialDriver)) {
+            UsbDeviceConnection wrongDeviceConnection = usbManager.openDevice(usb.serialDriver.getDevice());
+            UsbSerialDriver wrongSerialDriver = new ChromeCcdSerialDriver(usb.serialDriver.getDevice());
+            UsbSerialPort wrongSerialPort = wrongSerialDriver.getPorts().get(0);
+            try {
+                wrongSerialPort.open(wrongDeviceConnection);
+            } catch (IOException ignored) {
+            }
+            assertEquals(usb.serialDriver.getDevice(), wrongSerialDriver.getDevice());
+            assertEquals(wrongSerialDriver, wrongSerialPort.getDriver());
+            assertThrows(UnsupportedOperationException.class, () -> wrongSerialPort.setParameters(9200, 8, 1, 0));
+            try {
+                wrongSerialPort.close();
+            } catch (IOException ignored) {
+            }
+        }
+        // test that device recovers from wrong commands
+        usb.open();
+        telnet.setParameters(19200, 8, 1, UsbSerialPort.PARITY_NONE);
+        usb.setParameters(19200, 8, 1, UsbSerialPort.PARITY_NONE);
+        doReadWrite("");
+    }
+
+    @Test
+    /* test not done by RFC2217 server. Instead output control lines are connected to
+         input control lines with a binary decoder 74LS42, 74LS138, 74LS139, 74HC... or ...
+        in
+            A0 = RTS
+            A1 = DTR
+        out
+            Y0 = CD
+            Y1 = DTS/DSR
+            Y2 = CTS
+            Y3 = RI
+        expected result:
+            none -> RI
+            RTS  -> CTS
+            DTR  -> DTS/DSR
+            both -> CD
+       for onlyRtsCts devices these two lines are connected directly
+     */
+    public void controlLines() throws Exception {
+        byte[] data;
+        int sleep = 10;
+
+        Boolean inputLineFalse = usb.inputLinesSupported ? Boolean.FALSE : null;
+        Boolean inputLineTrue = usb.inputLinesConnected ? Boolean.TRUE : inputLineFalse;
+
+        EnumSet<ControlLine> supportedControlLines = EnumSet.noneOf(ControlLine.class);
+        if(usb.outputLinesSupported) {
+            supportedControlLines.add(ControlLine.RTS);
+            supportedControlLines.add(ControlLine.DTR);
+        }
+        if(usb.inputLinesSupported) {
+            supportedControlLines.add(ControlLine.CTS);
+            supportedControlLines.add(ControlLine.DSR);
+            supportedControlLines.add(ControlLine.CD);
+            supportedControlLines.add(ControlLine.RI);
+        }
+
+        // UsbSerialProber creates new UsbSerialPort objects which resets control lines,
+        // so the initial open has the output control lines unset.
+        // On additional close+open the output control lines can be retained.
+        usb.open(EnumSet.of(UsbWrapper.OpenCloseFlags.NO_CONTROL_LINE_INIT));
+        usb.setParameters(19200, 8, 1, UsbSerialPort.PARITY_NONE);
+        telnet.setParameters(19200, 8, 1, UsbSerialPort.PARITY_NONE);
+        Thread.sleep(sleep);
+
+        assertEquals(supportedControlLines, usb.serialPort.getSupportedControlLines());
+        if(supportedControlLines == EnumSet.noneOf(ControlLine.class)) {
+            assertThrows(UnsupportedOperationException.class, () -> usb.serialPort.getControlLines());
+            assertThrows(UnsupportedOperationException.class, () -> usb.serialPort.getRTS());
+            assertThrows(UnsupportedOperationException.class, () -> usb.serialPort.getCTS());
+            assertThrows(UnsupportedOperationException.class, () -> usb.serialPort.getDTR());
+            assertThrows(UnsupportedOperationException.class, () -> usb.serialPort.getDSR());
+            assertThrows(UnsupportedOperationException.class, () -> usb.serialPort.getCD());
+            assertThrows(UnsupportedOperationException.class, () -> usb.serialPort.getRI());
+            return;
+        }
+
+        // control lines reset on initial open
+        data = "none".getBytes();
+        assertEquals(usb.inputLinesConnected && !usb.inputLinesOnlyRtsCts
+                        ? EnumSet.of(ControlLine.RI)
+                        : EnumSet.noneOf(ControlLine.class),
+                usb.serialPort.getControlLines());
+        assertThat(usb.getControlLine(usb.serialPort::getRTS), equalTo(Boolean.FALSE));
+        assertThat(usb.getControlLine(usb.serialPort::getCTS), equalTo(inputLineFalse));
+        assertThat(usb.getControlLine(usb.serialPort::getDTR), equalTo(Boolean.FALSE));
+        assertThat(usb.getControlLine(usb.serialPort::getDSR), equalTo(inputLineFalse));
+        assertThat(usb.getControlLine(usb.serialPort::getCD), equalTo(inputLineFalse));
+        assertThat(usb.getControlLine(usb.serialPort::getRI), equalTo(usb.inputLinesOnlyRtsCts ? Boolean.FALSE : inputLineTrue));
+        telnet.write(data);
+        if(usb.serialDriver instanceof CdcAcmSerialDriver)
+            // arduino: control line feedback as serial_state notification is not implemented.
+            // It does not send w/o RTS or DTR, so these control lines can be partly checked here.
+            assertEquals(0, usb.read().length);
+        else
+            assertThat(Arrays.toString(data), usb.read(4), equalTo(data));
+        usb.write(data);
+        assertThat(Arrays.toString(data), telnet.read(4), equalTo(data));
+
+        data = "rts ".getBytes();
+        usb.serialPort.setRTS(true);
+        Thread.sleep(sleep);
+        assertEquals(usb.inputLinesConnected
+                        ? EnumSet.of(ControlLine.RTS, ControlLine.CTS)
+                        : EnumSet.of(ControlLine.RTS),
+                usb.serialPort.getControlLines());
+        assertThat(usb.getControlLine(usb.serialPort::getRTS), equalTo(Boolean.TRUE));
+        assertThat(usb.getControlLine(usb.serialPort::getCTS), equalTo(inputLineTrue));
+        assertThat(usb.getControlLine(usb.serialPort::getDTR), equalTo(Boolean.FALSE));
+        assertThat(usb.getControlLine(usb.serialPort::getDSR), equalTo(inputLineFalse));
+        assertThat(usb.getControlLine(usb.serialPort::getCD), equalTo(inputLineFalse));
+        assertThat(usb.getControlLine(usb.serialPort::getRI), equalTo(inputLineFalse));
+        telnet.write(data);
+        assertThat(Arrays.toString(data), usb.read(4), equalTo(data));
+        usb.write(data);
+        assertThat(Arrays.toString(data), telnet.read(4), equalTo(data));
+
+        data = "both".getBytes();
+        usb.serialPort.setDTR(true);
+        Thread.sleep(sleep);
+        assertEquals(usb.inputLinesOnlyRtsCts
+                ? EnumSet.of(ControlLine.RTS, ControlLine.DTR, ControlLine.CTS)
+                : usb.inputLinesConnected
+                ? EnumSet.of(ControlLine.RTS, ControlLine.DTR, ControlLine.CD)
+                : EnumSet.of(ControlLine.RTS, ControlLine.DTR),
+                usb.serialPort.getControlLines());
+        assertThat(usb.getControlLine(usb.serialPort::getRTS), equalTo(Boolean.TRUE));
+        assertThat(usb.getControlLine(usb.serialPort::getCTS), equalTo(usb.inputLinesOnlyRtsCts ? Boolean.TRUE : inputLineFalse));
+        assertThat(usb.getControlLine(usb.serialPort::getDTR), equalTo(Boolean.TRUE));
+        assertThat(usb.getControlLine(usb.serialPort::getDSR), equalTo(inputLineFalse));
+        assertThat(usb.getControlLine(usb.serialPort::getCD), equalTo(usb.inputLinesOnlyRtsCts ? Boolean.FALSE : inputLineTrue));
+        assertThat(usb.getControlLine(usb.serialPort::getRI), equalTo(inputLineFalse));
+        telnet.write(data);
+        assertThat(Arrays.toString(data), usb.read(4), equalTo(data));
+        usb.write(data);
+        assertThat(Arrays.toString(data), telnet.read(4), equalTo(data));
+
+        data = "dtr ".getBytes();
+        usb.serialPort.setRTS(false);
+        Thread.sleep(sleep);
+        assertEquals(usb.inputLinesConnected && !usb.inputLinesOnlyRtsCts
+                        ? EnumSet.of(ControlLine.DTR, ControlLine.DSR)
+                        : EnumSet.of(ControlLine.DTR),
+                usb.serialPort.getControlLines());
+        assertThat(usb.getControlLine(usb.serialPort::getRTS), equalTo(Boolean.FALSE));
+        assertThat(usb.getControlLine(usb.serialPort::getCTS), equalTo(inputLineFalse));
+        assertThat(usb.getControlLine(usb.serialPort::getDTR), equalTo(Boolean.TRUE));
+        assertThat(usb.getControlLine(usb.serialPort::getDSR), equalTo(usb.inputLinesOnlyRtsCts ? Boolean.FALSE : inputLineTrue));
+        assertThat(usb.getControlLine(usb.serialPort::getCD), equalTo(inputLineFalse));
+        assertThat(usb.getControlLine(usb.serialPort::getRI), equalTo(inputLineFalse));
+        telnet.write(data);
+        assertThat(Arrays.toString(data), usb.read(4), equalTo(data));
+        usb.write(data);
+        assertThat(Arrays.toString(data), telnet.read(4), equalTo(data));
+
+        // control lines retained over close+open
+        boolean inputRetained = usb.inputLinesConnected;
+        boolean outputRetained = true;
+        usb.serialPort.setRTS(true);
+        usb.serialPort.setDTR(false);
+        usb.close(EnumSet.of(UsbWrapper.OpenCloseFlags.NO_CONTROL_LINE_INIT));
+        usb.open(EnumSet.of(UsbWrapper.OpenCloseFlags.NO_CONTROL_LINE_INIT, UsbWrapper.OpenCloseFlags.NO_IOMANAGER_THREAD));
+        usb.setParameters(19200, 8, 1, UsbSerialPort.PARITY_NONE);
+
+        EnumSet<ControlLine> retainedControlLines = EnumSet.noneOf(ControlLine.class);
+        if(outputRetained) retainedControlLines.add(ControlLine.RTS);
+        if(inputRetained)  retainedControlLines.add(ControlLine.CTS);
+        assertEquals(retainedControlLines, usb.serialPort.getControlLines());
+        assertThat(usb.getControlLine(usb.serialPort::getRTS), equalTo(outputRetained));
+        assertThat(usb.getControlLine(usb.serialPort::getCTS), equalTo(inputRetained ? inputLineTrue : inputLineFalse));
+        assertThat(usb.getControlLine(usb.serialPort::getDTR), equalTo(Boolean.FALSE));
+        assertThat(usb.getControlLine(usb.serialPort::getDSR), equalTo(inputLineFalse));
+        assertThat(usb.getControlLine(usb.serialPort::getCD), equalTo(inputLineFalse));
+        assertThat(usb.getControlLine(usb.serialPort::getRI), equalTo(inputLineFalse));
+
+        if (usb.serialDriver instanceof ProlificSerialDriver) { // check different control line mapping in GET_CONTROL_REQUEST
+            usb.serialPort.setRTS(false);
+            usb.serialPort.setDTR(false);
+            usb.close(EnumSet.of(UsbWrapper.OpenCloseFlags.NO_CONTROL_LINE_INIT));
+            usb.open(EnumSet.of(UsbWrapper.OpenCloseFlags.NO_CONTROL_LINE_INIT, UsbWrapper.OpenCloseFlags.NO_IOMANAGER_THREAD));
+            assertEquals(EnumSet.of(ControlLine.RI), usb.serialPort.getControlLines());
+
+            usb.serialPort.setRTS(true);
+            usb.serialPort.setDTR(false);
+            usb.close(EnumSet.of(UsbWrapper.OpenCloseFlags.NO_CONTROL_LINE_INIT));
+            usb.open(EnumSet.of(UsbWrapper.OpenCloseFlags.NO_CONTROL_LINE_INIT, UsbWrapper.OpenCloseFlags.NO_IOMANAGER_THREAD));
+            assertEquals(EnumSet.of(ControlLine.RTS, ControlLine.CTS), usb.serialPort.getControlLines());
+
+            usb.serialPort.setRTS(false);
+            usb.serialPort.setDTR(true);
+            usb.close(EnumSet.of(UsbWrapper.OpenCloseFlags.NO_CONTROL_LINE_INIT));
+            usb.open(EnumSet.of(UsbWrapper.OpenCloseFlags.NO_CONTROL_LINE_INIT, UsbWrapper.OpenCloseFlags.NO_IOMANAGER_THREAD));
+            assertEquals(EnumSet.of(ControlLine.DTR, ControlLine.DSR), usb.serialPort.getControlLines());
+
+            usb.serialPort.setRTS(true);
+            usb.serialPort.setDTR(true);
+            usb.close(EnumSet.of(UsbWrapper.OpenCloseFlags.NO_CONTROL_LINE_INIT));
+            usb.open(EnumSet.of(UsbWrapper.OpenCloseFlags.NO_CONTROL_LINE_INIT, UsbWrapper.OpenCloseFlags.NO_IOMANAGER_THREAD));
+            assertEquals(EnumSet.of(ControlLine.RTS, ControlLine.DTR, ControlLine.CD), usb.serialPort.getControlLines());
+        }
+
+        // force error
+        usb.close(EnumSet.of(UsbWrapper.OpenCloseFlags.NO_CONTROL_LINE_INIT));
+        usb.open(EnumSet.of(UsbWrapper.OpenCloseFlags.NO_CONTROL_LINE_INIT, UsbWrapper.OpenCloseFlags.NO_IOMANAGER_THREAD));
+        if (usb.serialDriver instanceof ProlificSerialDriver) {
+            usb.serialPort.getRI(); // start background thread
+        }
+        usb.setParameters(19200, 8, 1, UsbSerialPort.PARITY_NONE);
+        for (int i = 0; i < usb.serialDriver.getDevice().getInterfaceCount(); i++)
+            usb.deviceConnection.releaseInterface(usb.serialDriver.getDevice().getInterface(i));
+        usb.deviceConnection.close();
+
+        try {
+            usb.serialPort.setRTS(true);
+            fail("error expected");
+        } catch (IOException ignored) {
+        }
+
+        try {
+            if (usb.serialDriver instanceof ProlificSerialDriver) {
+                for(int i = 0; i < 10; i++) { // can take some time until background thread fails
+                    usb.serialPort.getRI();
+                    Thread.sleep(100);
+                }
+            } else {
+                usb.serialPort.getRI();
+            }
+            fail("error expected");
+        } catch (IOException ignored) {
+        } catch (UnsupportedOperationException ignored) {
+        }
+    }
+
+    @Test
+    public void flowControlBase() throws Exception {
+        usb.open();
+        usb.setParameters(115200, 8, 1, UsbSerialPort.PARITY_NONE);
+        assertEquals(FlowControl.NONE, usb.serialPort.getFlowControl());
+        assertTrue(usb.serialPort.getSupportedFlowControl().contains(FlowControl.NONE));
+        for(FlowControl flowControl : FlowControl.values()) {
+            if(usb.serialPort.getSupportedFlowControl().contains(flowControl)) {
+                usb.serialPort.setFlowControl(flowControl);
+                assertEquals(flowControl, usb.serialPort.getFlowControl());
+            } else {
+                assertThrows(UnsupportedOperationException.class, () -> usb.serialPort.setFlowControl(flowControl));
+            }
+        }
+    }
+
+    @Test
+    public void flowControlXonXoff() throws Exception {
+        final byte[] off_on = new byte[]{'x',CommonUsbSerialPort.CHAR_XOFF,'y',CommonUsbSerialPort.CHAR_XON,'z'};
+        final byte[] off_on_filtered = "xyz".getBytes();
+        final XonXoffFilter filter;
+
+        usb.open(EnumSet.of(UsbWrapper.OpenCloseFlags.NO_IOMANAGER_THREAD, UsbWrapper.OpenCloseFlags.NO_CONTROL_LINE_INIT));
+        telnet.setParameters(115200, 8, 1, UsbSerialPort.PARITY_NONE);
+        usb.setParameters(115200, 8, 1, UsbSerialPort.PARITY_NONE);
+        if(!usb.serialPort.getSupportedFlowControl().contains(FlowControl.XON_XOFF)) {
+            assertThrows(UnsupportedOperationException.class, () -> usb.serialPort.getXON());
+        }
+        if (!usb.serialPort.getSupportedFlowControl().contains(FlowControl.XON_XOFF_INLINE) &&
+            !usb.serialPort.getSupportedFlowControl().contains(FlowControl.XON_XOFF)) {
+            Assume.assumeTrue("flow control not supported", false);
+        }
+        if (usb.serialPort.getSupportedFlowControl().contains(FlowControl.XON_XOFF_INLINE) &&
+                usb.serialPort.getSupportedFlowControl().contains(FlowControl.XON_XOFF)) {
+            fail("only one of both XON_XOFF variants allowed");
+        }
+        if (usb.serialPort.getSupportedFlowControl().contains(FlowControl.XON_XOFF_INLINE)) {
+            filter = new XonXoffFilter();
+            usb.serialPort.setFlowControl(FlowControl.XON_XOFF_INLINE);
+            assertEquals(FlowControl.XON_XOFF_INLINE, usb.serialPort.getFlowControl());
+            assertTrue(filter.getXON());
+            assertThat(filter.filter(off_on), equalTo(off_on_filtered));
+            assertTrue(filter.getXON());
+            assertThat(filter.filter(new byte[]{CommonUsbSerialPort.CHAR_XOFF}), equalTo(new byte[]{}));
+            assertFalse(filter.getXON());
+            assertThat(filter.filter(new byte[]{CommonUsbSerialPort.CHAR_XON}), equalTo(new byte[]{}));
+            assertTrue(filter.getXON());
+        } else {
+            filter = null;
+            usb.serialPort.setFlowControl(FlowControl.XON_XOFF);
+            assertEquals(FlowControl.XON_XOFF, usb.serialPort.getFlowControl());
+            assertTrue(usb.serialPort.getXON());
+        }
+
+        class TelnetXonXoff {
+            void write(boolean on) throws Exception {
+                byte[] data;
+                int i;
+                if (on) telnet.write(new byte[]{CommonUsbSerialPort.CHAR_XON});
+                else    telnet.write(new byte[]{CommonUsbSerialPort.CHAR_XOFF});
+                if (filter != null) {
+                    data = usb.read(1);
+                    assertEquals(1, data.length);
+                    data = filter.filter(data);
+                    assertEquals(on, filter.getXON());
+                    assertEquals(0, data.length);
+                } else {
+                    for(i = 0; i < 20; i++) {
+                        if (!usb.serialPort.getXON()) break;
+                        Thread.sleep(10);
+                    }
+                    data = usb.read(-1, 0, 10);
+                    assertEquals(0, data.length);
+                    assertEquals(on, usb.serialPort.getXON());
+                }
+
+            }
+        };
+        TelnetXonXoff telnetXonXoff = new TelnetXonXoff();
+
+        byte[] data;
+        int i;
+        int bufferSize;
+
+        try {
+            // fast off + on
+            telnet.write(off_on);
+            data = usb.read();
+            if (filter != null) {
+                assertThat(data, equalTo(off_on));
+                assertTrue(filter.getXON());
+            } else {
+                assertThat(data, equalTo(off_on_filtered));
+                assertTrue(usb.serialPort.getXON());
+            }
+            doReadWrite("");
+
+            // USB write disabled -> send buffer full -> USB write -> SerialTimeoutException
+            telnetXonXoff.write(false);
+            bufferSize = usb.writeBufferSize;
+            if (usb.serialDriver instanceof Cp21xxSerialDriver && usb.serialDriver.getPorts().size() > 1 && usb.serialPort.getPortNumber() == 0)
+                bufferSize -= 64;
+            byte[] wbuf = new byte[bufferSize];
+            usb.write(wbuf);
+            data = telnet.read(-1, 100);
+            assertEquals(0, data.length);
+            try {
+                usb.write(new byte[1]);
+                fail("write error expected when buffer full");
+            } catch (SerialTimeoutException ignored) {
+            }
+            telnetXonXoff.write(true);
+            usb.write(new byte[]{1});
+            data = telnet.read(wbuf.length + 1);
+            assertEquals(wbuf.length + 1, data.length);
+            doReadWrite("");
+
+            // no USB read -> receive buffer full -> XOFF -> USB read -> XON
+            bufferSize = usb.readBufferSize;
+            telnet.write(new byte[bufferSize]);
+            data = telnet.read(1);
+            assertThat(data, equalTo(new byte[]{UsbSerialPort.CHAR_XOFF}));
+            data = usb.read(bufferSize, 2*bufferSize);
+            assertEquals(bufferSize, data.length);
+            data = telnet.read(1);
+            if(usb.isCp21xxRestrictedPort && data.length > 1)
+                data = new byte[]{data[data.length-1]};
+            assertThat(data, equalTo(new byte[]{UsbSerialPort.CHAR_XON}));
+            doReadWrite("");
+
+            // retaining XOFF state over mode change is device specific
+            telnetXonXoff.write(false);
+            usb.serialPort.setFlowControl(FlowControl.NONE);
+            usb.serialPort.setFlowControl(filter != null ? FlowControl.XON_XOFF_INLINE : FlowControl.XON_XOFF);
+            if (usb.serialDriver instanceof ProlificSerialDriver) { // only PL3032 retains XOFF state
+                usb.write(new byte[1]);
+                data = telnet.read(1, 100);
+                assertEquals(0, data.length);
+                telnetXonXoff.write(true);
+                data = telnet.read(1, 100);
+                assertEquals(1, data.length);
+            }
+            doReadWrite("");
+
+            // mode retained over close, retaining XOFF state is device specific
+            telnetXonXoff.write(false);
+            usb.close(EnumSet.of(UsbWrapper.OpenCloseFlags.NO_IOMANAGER_THREAD, UsbWrapper.OpenCloseFlags.NO_CONTROL_LINE_INIT));
+            usb.open(EnumSet.of(UsbWrapper.OpenCloseFlags.NO_IOMANAGER_THREAD, UsbWrapper.OpenCloseFlags.NO_CONTROL_LINE_INIT));
+            usb.setParameters(115200, 8, 1, UsbSerialPort.PARITY_NONE);
+            if (filter != null) {
+                assertEquals(FlowControl.XON_XOFF_INLINE, usb.serialPort.getFlowControl());
+            } else {
+                assertEquals(FlowControl.XON_XOFF, usb.serialPort.getFlowControl());
+                for (i = 0; i < 20; i++) {
+                    if (usb.serialPort.getXON()) break;
+                    Thread.sleep(10);
+                }
+                assertTrue(usb.serialPort.getXON());
+            }
+            if (usb.serialDriver instanceof ProlificSerialDriver) { // only PL3032 retains XOFF state
+                usb.write(new byte[1]);
+                data = telnet.read(1, 100);
+                assertEquals(0, data.length);
+                telnetXonXoff.write(true);
+                data = telnet.read(1, 100);
+                assertEquals(1, data.length);
+            }
+            doReadWrite("");
+
+        } finally {
+            telnet.write(new byte[]{CommonUsbSerialPort.CHAR_XON});
+            if (filter != null) {
+                usb.read(1);
+            }
+            usb.write(new byte[]{CommonUsbSerialPort.CHAR_XON});
+            telnet.read(1);
+        }
+    }
+
+    @Test
+    public void flowControlRtsCts() throws Exception {
+        flowControlHw(FlowControl.RTS_CTS);
+    }
+
+    @Test
+    public void flowControlDtrDsr() throws Exception {
+        flowControlHw(FlowControl.DTR_DSR);
+    }
+
+    private void flowControlHw(FlowControl flowControl) throws Exception {
+        byte[] buf = new byte[]{0x30, 0x31, 0x32};
+        byte[] buf64 = new byte[64];
+        byte[] data;
+        int i;
+
+        int controlLineWait = 3; // msec
+        boolean outputLineReadable = false; // getControlLines returns configured value
+        FlowControl_OutputLineLocked outputLineLocked = FlowControl_OutputLineLocked.FALSE;
+        boolean outputLineSet = false;
+        if(usb.serialDriver instanceof ProlificSerialDriver) {
+            outputLineSet = true; // line set to 'true' on setFlowControl
+            outputLineLocked = FlowControl_OutputLineLocked.TRUE;  // setRts/Dtr has no effect
+        }
+        if(usb.serialDriver instanceof Cp21xxSerialDriver) {
+            outputLineSet = true;
+            outputLineLocked = FlowControl_OutputLineLocked.ON_BUFFER_FULL;
+            outputLineReadable = true; // getControlLines returns actual value
+        }
+        if(usb.serialDriver instanceof FtdiSerialDriver) {
+            outputLineLocked = FlowControl_OutputLineLocked.ON_BUFFER_FULL;
+        }
+
+        usb.open(EnumSet.of(UsbWrapper.OpenCloseFlags.NO_CONTROL_LINE_INIT, UsbWrapper.OpenCloseFlags.NO_IOMANAGER_THREAD));
+        telnet.setParameters(115200, 8, 1, UsbSerialPort.PARITY_NONE);
+        usb.setParameters(115200, 8, 1, UsbSerialPort.PARITY_NONE);
+
+        // early exit, if flow control not supported
+        if (!usb.serialPort.getSupportedFlowControl().contains(flowControl))
+            Assume.assumeTrue("flow control not supported", false);
+        assertEquals(usb.inputLinesConnected ? EnumSet.of(ControlLine.RI) : EnumSet.noneOf(ControlLine.class), usb.serialPort.getControlLines()); // [1]
+        usb.serialPort.setFlowControl(flowControl);
+        assertEquals(flowControl, usb.serialPort.getFlowControl());
+        if (!usb.inputLinesConnected)
+            Assume.assumeTrue("flow control lines not connected", false);
+
+        // test output line state by reading corresponding input line
+        boolean m = flowControl == FlowControl.RTS_CTS;
+        Thread.sleep(controlLineWait); // required by pl2303
+        if(outputLineSet) { // was not set before enabling flow control at [1]
+            assertTrue(usb.serialPort.getControlLines().contains(m ? ControlLine.CTS : ControlLine.DSR));       // actual value
+            assertFalse(m ? usb.serialPort.getRTS() : usb.serialPort.getDTR());                                 // configured value
+            if(outputLineReadable) {
+                assertTrue(usb.serialPort.getControlLines().contains(m ? ControlLine.RTS : ControlLine.DTR));   // actual value
+            } else {
+                assertFalse(usb.serialPort.getControlLines().contains(m ? ControlLine.RTS : ControlLine.DTR));  // configured value
+            }
+        } else {
+            assertTrue(usb.serialPort.getControlLines().contains(ControlLine.RI));
+        }
+        if(m) usb.serialPort.setRTS(true); else usb.serialPort.setDTR(true);
+        assertTrue(usb.serialPort.getControlLines().contains(m ? ControlLine.CTS : ControlLine.DSR));
+        if(m) usb.serialPort.setRTS(false); else usb.serialPort.setDTR(false);
+        if(outputLineLocked == FlowControl_OutputLineLocked.TRUE) {
+            assertTrue(usb.serialPort.getControlLines().contains(m ? ControlLine.CTS : ControlLine.DSR));
+        } else {
+            assertFalse(usb.serialPort.getControlLines().contains(m ? ControlLine.CTS : ControlLine.DSR));
+        }
+
+        // read & write
+        usb.serialPort.setFlowControl(m ? FlowControl.RTS_CTS : FlowControl.DTR_DSR);
+        if(!outputLineSet) {
+            if (m) usb.serialPort.setRTS(true); else usb.serialPort.setDTR(true);
+        }
+        telnet.write(buf);
+        data = usb.read(buf.length, -1, 100);
+        assertThat(data, equalTo(buf));
+        usb.write(buf);
+        data = telnet.read(buf.length, 100);
+        assertThat(data, equalTo(buf));
+
+        // write disabled + continued
+        if(m) usb.serialPort.setDTR(true); else usb.serialPort.setRTS(true);
+        Thread.sleep(controlLineWait);
+        assertFalse(usb.serialPort.getControlLines().contains(m ? ControlLine.CTS : ControlLine.DSR));
+        telnet.write(buf);
+        data = usb.read(buf.length, -1, 100);
+        assertThat(data, equalTo(buf));
+        usb.write(buf);
+        data = telnet.read(buf.length, 200); // stopped
+        assertThat(data, equalTo(new byte[0]));
+
+        if(m) usb.serialPort.setDTR(false); else usb.serialPort.setRTS(false);
+        Thread.sleep(controlLineWait);
+        assertTrue(usb.serialPort.getControlLines().contains(m ? ControlLine.CTS : ControlLine.DSR));
+        data = telnet.read(buf.length, 100); // continued
+        assertThat(data, equalTo(buf));
+
+        // write disabled -> buffer full -> SerialTimeoutException
+        if(m) usb.serialPort.setDTR(true); else usb.serialPort.setRTS(true);
+        Thread.sleep(controlLineWait);
+        assertFalse(usb.serialPort.getControlLines().contains(m ? ControlLine.CTS : ControlLine.DSR));
+        usb.write(buf64);
+        data = telnet.read(buf64.length, 200);
+        assertThat(data, equalTo(new byte[0]));
+        try {
+            for (i = 0; i < 80; i++) {
+                usb.write(buf64);
+            }
+            fail("write error expected when buffer full");
+        } catch(SerialTimeoutException ignored) {
+        }
+
+        long t1 = System.currentTimeMillis();
+        try {
+            usb.serialPort.write(buf64, 200);
+            fail("write error expected when buffer full");
+        } catch(SerialTimeoutException ignored) {
+            long t2 = System.currentTimeMillis();
+            assertTrue("expected IOException after 200msec timeout, got "+(t2-t1)+"msec", t2-t1 >= 200);
+        }
+
+        // continue write
+        if(m) usb.serialPort.setDTR(false); else usb.serialPort.setRTS(false);
+        Thread.sleep(controlLineWait);
+
+        assertTrue(usb.serialPort.getControlLines().contains(m ? ControlLine.CTS : ControlLine.DSR));
+        data = telnet.read(buf64.length, 200);
+        Thread.sleep(100); // 64 bytes are free again after 4.4ms
+        usb.write(buf64);
+
+        // no read -> buffer full -> RTS/DTR off
+        class NoRead {
+            void run() throws Exception {
+                assertTrue(usb.serialPort.getControlLines().contains(m ? ControlLine.CTS : ControlLine.DSR));
+                int i;
+                for (i = 0; i < 120 && usb.serialPort.getControlLines().contains(m ? ControlLine.CTS : ControlLine.DSR); i++) {
+                    telnet.write(buf64);
+                    Thread.sleep(controlLineWait);
+                }
+                assertFalse(usb.serialPort.getControlLines().contains(m ? ControlLine.CTS : ControlLine.DSR));
+
+                byte[] data = usb.read(-1, i*64, 100);
+                Thread.sleep(controlLineWait);
+                assertTrue(usb.serialPort.getControlLines().contains(m ? ControlLine.CTS : ControlLine.DSR));
+            }
+        }
+
+        new NoRead().run();
+
+        // no read -> buffer full -> RTS/DTR off -> output line locked
+        if(outputLineLocked != FlowControl_OutputLineLocked.TRUE) {
+            assertTrue(usb.serialPort.getControlLines().contains(m ? ControlLine.CTS : ControlLine.DSR));
+            for(i = 0; i < 120 && usb.serialPort.getControlLines().contains(m ? ControlLine.CTS : ControlLine.DSR); i++) {
+                telnet.write(buf64);
+                Thread.sleep(controlLineWait);
+            }
+            assertFalse(usb.serialPort.getControlLines().contains(m ? ControlLine.CTS : ControlLine.DSR));
+            if(m) usb.serialPort.setRTS(true); else usb.serialPort.setDTR(true);
+            Thread.sleep(controlLineWait);
+            if(outputLineLocked == FlowControl_OutputLineLocked.ON_BUFFER_FULL)
+                assertFalse(usb.serialPort.getControlLines().contains(m ? ControlLine.CTS : ControlLine.DSR));
+            else
+                assertTrue(usb.serialPort.getControlLines().contains(m ? ControlLine.CTS : ControlLine.DSR));
+            data = usb.read(-1, i*64, 100);
+        }
+
+        // mode retained over close
+        assertEquals(flowControl, usb.serialPort.getFlowControl());
+        if(m) usb.serialPort.setRTS(true); else usb.serialPort.setDTR(true);
+        assertTrue(usb.serialPort.getControlLines().contains(m ? ControlLine.CTS : ControlLine.DSR));
+        usb.close(EnumSet.of(UsbWrapper.OpenCloseFlags.NO_CONTROL_LINE_INIT));
+        usb.open(EnumSet.of(UsbWrapper.OpenCloseFlags.NO_CONTROL_LINE_INIT, UsbWrapper.OpenCloseFlags.NO_IOMANAGER_THREAD));
+        assertEquals(flowControl, usb.serialPort.getFlowControl());
+        assertTrue(m ? usb.serialPort.getRTS() : usb.serialPort.getDTR());
+        assertTrue(usb.serialPort.getControlLines().contains(m ? ControlLine.CTS : ControlLine.DSR));
+        new NoRead().run();
+    }
+
+    @Test
+    public void setBreak() throws Exception {
+        usb.open();
+        telnet.setParameters(19200, 8, 1, UsbSerialPort.PARITY_NONE);
+        usb.setParameters(19200, 8, 1, UsbSerialPort.PARITY_NONE);
+        doReadWrite("");
+        usb.serialPort.setBreak(true);
+        Thread.sleep(100);
+        usb.serialPort.setBreak(false);
+        // RFC2217 has SET_CONTROL + REQ_BREAK_STATE request, but this is not supported by pyserial
+        // as there is no easy notification on <break> condition. By default break is returned as
+        // 0 byte on Linux, see https://man7.org/linux/man-pages/man3/termios.3.html -> BRKINT
+        byte[] data = telnet.read(1);
+        if (usb.serialDriver instanceof CdcAcmSerialDriver) {
+            // BREAK forwarding not implemented by arduino_leonardo_bridge.ino
+            assertThat("<break>", data, equalTo(new byte[]{}));
+        } else if(usb.isCp21xxRestrictedPort) {
+            assertThat("<break>", data, equalTo(new byte[]{0x55})); // send the last byte again?
+        } else {
+            assertThat("<break>", data, equalTo(new byte[]{0}));
+        }
+        doReadWrite("");
+    }
+
+    @Test
+    public void deviceConnection() throws Exception {
+        byte[] buf = new byte[256];
+        usb.open(EnumSet.of(UsbWrapper.OpenCloseFlags.NO_IOMANAGER_THREAD));
+        usb.setParameters(115200, 8, 1, UsbSerialPort.PARITY_NONE);
+
+        usb.write("x".getBytes());
+        usb.serialPort.read(buf, 1000);
+        usb.serialPort.setRTS(true);
+        try {
+            usb.serialPort.getRI();
+        } catch (UnsupportedOperationException ignored) {
+        }
+        boolean purged;
+        try {
+            usb.serialPort.purgeHwBuffers(true, true);
+            purged = true;
+        } catch (UnsupportedOperationException ex) {
+            purged = false;
+        }
+        usb.deviceConnection.close();
+        try { // only Prolific driver has early exit if nothing changed
+            usb.setParameters(115200, 8, 1, UsbSerialPort.PARITY_NONE);
+            if(!(usb.serialDriver instanceof ProlificSerialDriver))
+                fail("setParameters error expected");
+        } catch (IOException ignored) {
+        }
+        try {
+            usb.setParameters(57600, 8, 1, UsbSerialPort.PARITY_NONE);
+            fail("setParameters error expected");
+        } catch (IOException ignored) {
+        }
+        try {
+            usb.write("x".getBytes());
+            fail("write error expected");
+        } catch (IOException ignored) {
+        }
+        try {
+            usb.serialPort.read(buf, 1000);
+            fail("read error expected");
+        } catch (IOException ignored) {
+        }
+        try {
+            usb.serialPort.read(buf, 0);
+            fail("read error expected");
+        } catch (IOException ignored) {
+        }
+        try {
+            usb.serialPort.setRTS(true);
+            fail("setRts error expected");
+        } catch (IOException ignored) {
+        }
+        try {
+            if(usb.serialDriver instanceof ProlificSerialDriver)
+                Thread.sleep(600); // wait for background thread
+            usb.serialPort.getRI();
+            fail("getRI error expected");
+        } catch (IOException ignored) {
+        } catch (UnsupportedOperationException ignored) {
+        }
+        if(purged) {
+            usb.serialPort.purgeHwBuffers(false, false);
+            try {
+                usb.serialPort.purgeHwBuffers(true, false);
+                fail("purgeHwBuffers(write) error expected");
+            } catch (IOException ignored) {
+            }
+            try {
+                usb.serialPort.purgeHwBuffers(false, true);
+                fail("purgeHwBuffers(read) error expected");
+            } catch (IOException ignored) {
+            }
+        }
+        try {
+            usb.serialPort.setBreak(true);
+            fail("setBreak error expected");
+        } catch (IOException ignored) {
+        }
+        usb.close(EnumSet.of(UsbWrapper.OpenCloseFlags.NO_DEVICE_CONNECTION));
+        try {
+            usb.open(EnumSet.of(UsbWrapper.OpenCloseFlags.NO_IOMANAGER_THREAD, UsbWrapper.OpenCloseFlags.NO_DEVICE_CONNECTION));
+            fail("open error expected");
+        } catch (Exception ignored) {
+        }
+
+        usb.open(EnumSet.of(UsbWrapper.OpenCloseFlags.NO_IOMANAGER_THREAD));
+        usb.write("x".getBytes());
+        UsbDeviceConnection otherDeviceConnection = usbManager.openDevice(usb.serialDriver.getDevice());
+        usb.write("x".getBytes());
+        otherDeviceConnection.close();
+        usb.write("x".getBytes());
+
+        // already queued read request is not interrupted by closing deviceConnection and test would hang
+    }
+
+    @Test
+    public void commonMethods() throws Exception {
+        String s;
+        assertNotNull(usb.serialPort.getDriver());
+        assertEquals(usb.serialDriver, usb.serialPort.getDriver());
+        assertNotNull(usb.serialPort.getDevice());
+        assertEquals(usb.serialDriver.getDevice(), usb.serialPort.getDevice());
+        assertEquals(test_device_port, usb.serialPort.getPortNumber());
+        s = usb.serialDriver.toString();
+        assertNotEquals(0, s.length());
+
+        assertFalse(usb.serialPort.isOpen());
+        usb.open();
+        assertTrue(usb.serialPort.isOpen());
+
+        s = usb.serialPort.getSerial();
+        // with target sdk 29 can throw SecurityException before USB permission dialog is confirmed
+        // not all devices implement serial numbers. some observed values are:
+        // FT232         00000000, FTGH4NTX, ...
+        // FT2232        <null>
+        // CP2102        0001
+        // CP2105        0035E46E
+        // CH340         <null>
+        // PL2303        <null>
+        // CDC:Microbit  9900000037024e450034200b0000004a0000000097969901
+        // CDC:Digispark <null>
+
+        try {
+            usb.open();
+            fail("already open error expected");
+        } catch (IOException ignored) {
+        }
+        try {
+            byte[] buffer = new byte[0];
+            usb.serialPort.read(buffer, UsbWrapper.USB_READ_WAIT);
+            fail("read buffer to small expected");
+        } catch(IllegalArgumentException ignored) {}
+        try {
+            byte[] buffer = new byte[1];
+            usb.serialPort.read(buffer, 0, UsbWrapper.USB_READ_WAIT);
+            fail("read length to small expected");
+        } catch(IllegalArgumentException ignored) {}
+
+        // use driver that does not override base class
+        UsbSerialDriver wrongSerialDriver = new ChromeCcdSerialDriver(usb.serialDriver.getDevice());
+        UsbSerialPort wrongSerialPort = wrongSerialDriver.getPorts().get(0);
+        assertThrows(UnsupportedOperationException.class, wrongSerialPort::getCD);
+        assertThrows(UnsupportedOperationException.class, wrongSerialPort::getCTS);
+        assertThrows(UnsupportedOperationException.class, wrongSerialPort::getDSR);
+        assertThrows(UnsupportedOperationException.class, wrongSerialPort::getDTR);
+        assertThrows(UnsupportedOperationException.class, () -> wrongSerialPort.setDTR(true));
+        assertThrows(UnsupportedOperationException.class, wrongSerialPort::getRI);
+        assertThrows(UnsupportedOperationException.class, wrongSerialPort::getRTS);
+        assertThrows(UnsupportedOperationException.class, () -> wrongSerialPort.setRTS(true));
+        assertEquals(EnumSet.noneOf(ControlLine.class), wrongSerialPort.getSupportedControlLines());
+        assertThrows(UnsupportedOperationException.class, wrongSerialPort::getControlLines);
+        assertEquals(EnumSet.of(FlowControl.NONE), wrongSerialPort.getSupportedFlowControl());
+        assertEquals(FlowControl.NONE, wrongSerialPort.getFlowControl());
+        wrongSerialPort.setFlowControl(FlowControl.NONE);
+        assertThrows(UnsupportedOperationException.class, () -> wrongSerialPort.setFlowControl(FlowControl.RTS_CTS));
+        assertThrows(UnsupportedOperationException.class, () -> wrongSerialPort.purgeHwBuffers(true, true));
+        assertThrows(UnsupportedOperationException.class, () -> wrongSerialPort.setBreak(true));
+    }
+
+    @Test
+    public void ftdiMethods() throws Exception {
+        Assume.assumeTrue("only for FTDI", usb.serialDriver instanceof FtdiSerialDriver);
+
+        byte[] b;
+        usb.open();
+        usb.setParameters(115200, 8, 1, UsbSerialPort.PARITY_NONE);
+        telnet.setParameters(115200, 8, 1, UsbSerialPort.PARITY_NONE);
+
+        FtdiSerialDriver.FtdiSerialPort ftdiSerialPort = (FtdiSerialDriver.FtdiSerialPort) usb.serialPort;
+        int lt = ftdiSerialPort.getLatencyTimer();
+        ftdiSerialPort.setLatencyTimer(1);
+        telnet.write("x".getBytes());
+        b = usb.read(1);
+        long t1 = System.currentTimeMillis();
+        telnet.write("x".getBytes());
+        b = usb.read(1);
+        ftdiSerialPort.setLatencyTimer(100);
+        long t2 = System.currentTimeMillis();
+        telnet.write("x".getBytes());
+        b = usb.read(1);
+        long t3 = System.currentTimeMillis();
+        ftdiSerialPort.setLatencyTimer(lt);
+        assertTrue("latency 1: expected < 100, got "+ (t2-t1), (t2-t1) < 100);
+        assertTrue("latency 100: expected >= 100, got " + (t3-t2), (t3-t2) >= 100);
+
+        usb.deviceConnection.close();
+        try {
+            ftdiSerialPort.getLatencyTimer();
+            fail("getLatencyTimer error expected");
+        } catch (IOException ignored) {}
+        usb.deviceConnection.close();
+        try {
+            ftdiSerialPort.setLatencyTimer(1);
+            fail("setLatencyTimer error expected");
+        } catch (IOException ignored) {}
+    }
+}